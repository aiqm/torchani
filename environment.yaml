name: ani
channels:
  - nodefaults
  - https://conda.anaconda.org/pytorch
  - https://conda.anaconda.org/conda-forge
  - https://conda.anaconda.org/nvidia
dependencies:
  # General
  - python=3.10
  - pip

  # Required dependencies:
  - numpy>=1.24
  - pytorch=2.3
  - pytorch-cuda=11.8
  - typing_extensions>=4.0.0
  - h5py  # HDF5 backend for datasets
  - tqdm  # progress bar util
  - lark-parser  # legacy neurochem files

  # For building the extensions, the cuda libraries speciefied by the pytorch-cuda
  # metapackage are not enough, so we use the nvidia::cuda-toolkit=11.8 metapackage
  # to fetch missing libraries. The issue is that nvidia bundles nvcc-12.4, so we
  # specifically override it with nvidia::cuda-nvcc-11.8, since pytorch errors out
  # on 12.4
  # TODO: Fix this
  - nvidia::cuda-toolkit=11.8
  - nvidia::cuda-nvcc=11.8

<<<<<<< HEAD
  # Data
  - h5py  # HDF5 backend

  # Utils
  - tqdm  # progress bar

  # Neurochem files (legacy)
  - lark-parser

  # Optional dependencies:
  # Ase interface:
=======
  # Other optional dependencies follow:
  # Ase interface, needed for dynamics and for tests/tools/docs:
>>>>>>> 51a917f7
  - ase

  # Tests:
  - coverage  # code coverage
  - black  # formatter
  - flake8  # linter
  - mypy  # type checking
  - pytest  # tests runner
  - parameterized  # parametrize test classes
  - hypothesis  # indirect dependency of torch.testing
  - expecttest  # indirect dependency of torch.testing
  # Extra data backends for tests:
  - pandas  # Parquet backend
  - pyarrow  # Parquet backend
  - zarr  # Zarr backend

  # Tools :
  - matplotlib
  - pynvml

  # Docs:
  - sphinx
  - sphinx_rtd_theme
  - sphinx-gallery
  - tensorboard<|MERGE_RESOLUTION|>--- conflicted
+++ resolved
@@ -27,22 +27,8 @@
   - nvidia::cuda-toolkit=11.8
   - nvidia::cuda-nvcc=11.8
 
-<<<<<<< HEAD
-  # Data
-  - h5py  # HDF5 backend
-
-  # Utils
-  - tqdm  # progress bar
-
-  # Neurochem files (legacy)
-  - lark-parser
-
-  # Optional dependencies:
-  # Ase interface:
-=======
   # Other optional dependencies follow:
   # Ase interface, needed for dynamics and for tests/tools/docs:
->>>>>>> 51a917f7
   - ase
 
   # Tests:
