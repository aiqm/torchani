queue:
<<<<<<< HEAD
  name: Hosted Ubuntu 1604
  timeoutInMinutes: 300
=======
  name: Hosted Linux Preview
  timeoutInMinutes: 6000
>>>>>>> 25c3a189

variables:
  python.version: '3.7'

steps:

- task: UsePythonVersion@0
  displayName: 'Use Python $(python.version)'
  inputs:
    versionSpec: '$(python.version)'

- script: 'azure/install_dependencies.sh && pip install nose coverage codecov'
  displayName: 'Install dependencies'

- script: 'python setup.py nosetests'
  displayName: Unit tests

- script: 'codecov -t $(codecov.token)'
  displayName: Upload coverage<|MERGE_RESOLUTION|>--- conflicted
+++ resolved
@@ -1,11 +1,6 @@
 queue:
-<<<<<<< HEAD
   name: Hosted Ubuntu 1604
-  timeoutInMinutes: 300
-=======
-  name: Hosted Linux Preview
   timeoutInMinutes: 6000
->>>>>>> 25c3a189
 
 variables:
   python.version: '3.7'
