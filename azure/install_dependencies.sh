--- conflicted
+++ resolved
@@ -1,11 +1,6 @@
 #!/bin/bash
 
 python -m pip install --upgrade pip
-<<<<<<< HEAD
 pip install torch -f https://download.pytorch.org/whl/nightly/cpu/torch.html
-pip install tqdm pyyaml future
-=======
-pip install torch_nightly -f https://download.pytorch.org/whl/nightly/cpu/torch_nightly.html
 pip install tqdm pyyaml future pkbar
->>>>>>> b9e2c259
 pip install 'ase<=3.17'