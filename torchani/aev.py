--- conflicted
+++ resolved
@@ -163,17 +163,9 @@
     return molecule_index + atom_index1, molecule_index + atom_index2, shifts
 
 
-<<<<<<< HEAD
-def triu_index(num_species):
-    # type: (int) -> torch.Tensor
-    species = torch.arange(num_species)
-    species1, species2 = torch.combinations(species, r=2, with_replacement=True).unbind(-1)
-    pair_index = torch.arange(species1.shape[0])
-=======
 def triu_index(num_species: int) -> Tensor:
     species1, species2 = torch.triu_indices(num_species, num_species).unbind(0)
     pair_index = torch.arange(species1.shape[0], dtype=torch.long)
->>>>>>> 81e6150c
     ret = torch.zeros(num_species, num_species, dtype=torch.long)
     ret[species1, species2] = pair_index
     ret[species2, species1] = pair_index
@@ -210,14 +202,6 @@
     pair_sizes = (counts * (counts - 1) / 2).long()
     pair_indices = torch.repeat_interleave(pair_sizes)
     central_atom_index = uniqued_central_atom_index.index_select(0, pair_indices)
-<<<<<<< HEAD
-    cumsum = cumsum_from_zero(pair_sizes)
-    cumsum = cumsum.index_select(0, pair_indices)
-    sorted_local_pair_index = torch.arange(total_size, device=cumsum.device) - cumsum
-    sorted_local_index1, sorted_local_index2 = convert_pair_index(sorted_local_pair_index)
-    cumsum = cumsum_from_zero(counts)
-    cumsum = cumsum.index_select(0, pair_indices)
-=======
 
     # do local combinations within unique key, assuming sorted
     m = counts.max().item() if counts.numel() > 0 else 0
@@ -226,7 +210,6 @@
     mask = (torch.arange(intra_pair_indices.shape[1], device=ai1.device) < pair_sizes.unsqueeze(1)).flatten()
     sorted_local_index1, sorted_local_index2 = intra_pair_indices.flatten(0, 1)[mask, :].unbind(-1)
     cumsum = cumsum_from_zero(counts).index_select(0, pair_indices)
->>>>>>> 81e6150c
     sorted_local_index1 += cumsum
     sorted_local_index2 += cumsum
 
