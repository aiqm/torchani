from __future__ import division
import torch
from . import _six  # noqa:F401
import math
from torch import Tensor
from typing import Tuple
import torchsnooper


# @torch.jit.script
#@torchsnooper.snoop()
def cutoff_cosine(distances, cutoff):
    # type: (Tensor, float) -> Tensor
    # assuming all elements in distances are smaller than cutoff
    return 0.5 * torch.cos(distances * (math.pi / cutoff)) + 0.5


# @torch.jit.script
#@torchsnooper.snoop()
def radial_terms(Rcr, EtaR, ShfR, distances):
    # type: (float, Tensor, Tensor, Tensor) -> Tensor
    """Compute the radial subAEV terms of the center atom given neighbors

    This correspond to equation (3) in the `ANI paper`_. This function just
    compute the terms. The sum in the equation is not computed.
    The input tensor have shape (conformations, atoms, N), where ``N``
    is the number of neighbor atoms within the cutoff radius and output
    tensor should have shape
    (conformations, atoms, ``self.radial_sublength()``)

    .. _ANI paper:
        http://pubs.rsc.org/en/Content/ArticleLanding/2017/SC/C6SC05720A#!divAbstract
    """
    distances = distances.unsqueeze(-1).unsqueeze(-1)
    fc = cutoff_cosine(distances, Rcr)
    # Note that in the equation in the paper there is no 0.25
    # coefficient, but in NeuroChem there is such a coefficient.
    # We choose to be consistent with NeuroChem instead of the paper here.
    ret = 0.25 * torch.exp(-EtaR * (distances - ShfR)**2) * fc
    # At this point, ret now have shape
    # (conformations, atoms, N, ?, ?) where ? depend on constants.
    # We then should flat the last 4 dimensions to view the subAEV as one
    # dimension vector
    return ret.flatten(start_dim=-2)


# @torch.jit.script
#@torchsnooper.snoop()
def angular_terms(Rca, ShfZ, EtaA, Zeta, ShfA, vectors1, vectors2):
    # type: (float, Tensor, Tensor, Tensor, Tensor, Tensor, Tensor) -> Tensor
    """Compute the angular subAEV terms of the center atom given neighbor pairs.

    This correspond to equation (4) in the `ANI paper`_. This function just
    compute the terms. The sum in the equation is not computed.
    The input tensor have shape (conformations, atoms, N), where N
    is the number of neighbor atom pairs within the cutoff radius and
    output tensor should have shape
    (conformations, atoms, ``self.angular_sublength()``)

    .. _ANI paper:
        http://pubs.rsc.org/en/Content/ArticleLanding/2017/SC/C6SC05720A#!divAbstract
    """
    vectors1 = vectors1.unsqueeze(-1).unsqueeze(-1).unsqueeze(-1).unsqueeze(-1)
    vectors2 = vectors2.unsqueeze(-1).unsqueeze(-1).unsqueeze(-1).unsqueeze(-1)
    distances1 = vectors1.norm(2, dim=-5)
    distances2 = vectors2.norm(2, dim=-5)

    # 0.95 is multiplied to the cos values to prevent acos from
    # returning NaN.
    cos_angles = 0.95 * torch.nn.functional.cosine_similarity(vectors1, vectors2, dim=-5)
    angles = torch.acos(cos_angles)

    fcj1 = cutoff_cosine(distances1, Rca)
    fcj2 = cutoff_cosine(distances2, Rca)
    factor1 = ((1 + torch.cos(angles - ShfZ)) / 2) ** Zeta
    factor2 = torch.exp(-EtaA * ((distances1 + distances2) / 2 - ShfA) ** 2)
    ret = 2 * factor1 * factor2 * fcj1 * fcj2
    # At this point, ret now have shape
    # (conformations, atoms, N, ?, ?, ?, ?) where ? depend on constants.
    # We then should flat the last 4 dimensions to view the subAEV as one
    # dimension vector
    return ret.flatten(start_dim=-4)


# @torch.jit.script
#@torchsnooper.snoop()
def compute_shifts(cell, pbc, cutoff):
    """Compute the shifts of unit cell along the given cell vectors to make it
    large enough to contain all pairs of neighbor atoms with PBC under
    consideration

    Arguments:
        cell (:class:`torch.Tensor`): tensor of shape (3, 3) of the three
        vectors defining unit cell:
            tensor([[x1, y1, z1], [x2, y2, z2], [x3, y3, z3]])
        cutoff (float): the cutoff inside which atoms are considered pairs
        pbc (:class:`torch.Tensor`): boolean vector of size 3 storing
            if pbc is enabled for that direction.

    Returns:
        :class:`torch.Tensor`: long tensor of shifts. the center cell and
            symmetric cells are not included.
    """
    # type: (Tensor, Tensor, float) -> Tensor
    reciprocal_cell = cell.inverse().t()
    inv_distances = reciprocal_cell.norm(2, -1)
    num_repeats = torch.ceil(cutoff * inv_distances).to(torch.long)
    num_repeats = torch.where(pbc, num_repeats, torch.zeros_like(num_repeats))
    r1 = torch.arange(1, num_repeats[0] + 1, device=cell.device)
    r2 = torch.arange(1, num_repeats[1] + 1, device=cell.device)
    r3 = torch.arange(1, num_repeats[2] + 1, device=cell.device)
    o = torch.zeros(1, dtype=torch.long, device=cell.device)
    return torch.cat([
        torch.cartesian_prod(r1, r2, r3),
        torch.cartesian_prod(r1, r2, o),
        torch.cartesian_prod(r1, r2, -r3),
        torch.cartesian_prod(r1, o, r3),
        torch.cartesian_prod(r1, o, o),
        torch.cartesian_prod(r1, o, -r3),
        torch.cartesian_prod(r1, -r2, r3),
        torch.cartesian_prod(r1, -r2, o),
        torch.cartesian_prod(r1, -r2, -r3),
        torch.cartesian_prod(o, r2, r3),
        torch.cartesian_prod(o, r2, o),
        torch.cartesian_prod(o, r2, -r3),
        torch.cartesian_prod(o, o, r3),
    ])


# @torch.jit.script
#@torchsnooper.snoop()
def neighbor_pairs(padding_mask, coordinates, cell, shifts, cutoff):
    """Compute pairs of atoms that are neighbors

    Arguments:
        padding_mask (:class:`torch.Tensor`): boolean tensor of shape
            (molecules, atoms) for padding mask. 1 == is padding.
        coordinates (:class:`torch.Tensor`): tensor of shape
            (molecules, atoms, 3) for atom coordinates.
        cell (:class:`torch.Tensor`): tensor of shape (3, 3) of the three vectors
            defining unit cell: tensor([[x1, y1, z1], [x2, y2, z2], [x3, y3, z3]])
        cutoff (float): the cutoff inside which atoms are considered pairs
        shifts (:class:`torch.Tensor`): tensor of shape (?, 3) storing shifts
    """
    # type: (Tensor, Tensor, Tensor, Tensor, float) -> Tuple[Tensor, Tensor, Tensor, Tensor]

    coordinates = coordinates.detach()
    cell = cell.detach()
    num_atoms = padding_mask.shape[1]
    all_atoms = torch.arange(num_atoms, device=cell.device)

    # Step 2: center cell
    p1_center, p2_center = torch.combinations(all_atoms).unbind(-1)
    shifts_center = shifts.new_zeros(p1_center.shape[0], 3)

    # Step 3: cells with shifts
    # shape convention (shift index, molecule index, atom index, 3)
    num_shifts = shifts.shape[0]
    all_shifts = torch.arange(num_shifts, device=cell.device)
    shift_index, p1, p2 = torch.cartesian_prod(all_shifts, all_atoms, all_atoms).unbind(-1)
    shifts_outide = shifts.index_select(0, shift_index)

    # Step 4: combine results for all cells
    shifts_all = torch.cat([shifts_center, shifts_outide])
    del shifts_center, shifts_outide
    shift_values = torch.mm(shifts_all.to(cell.dtype), cell)

    p1_all = torch.cat([p1_center, p1])
    del p1_center, p1
    p2_all = torch.cat([p2_center, p2])
    del p2_center, p2

    # step 5, compute distances, and find all pairs within cutoff
    distances = (coordinates.index_select(1, p1_all) - coordinates.index_select(1, p2_all) + shift_values).norm(2, -1)
    padding_mask = (padding_mask.index_select(1, p1_all)) | (padding_mask.index_select(1, p2_all))
    distances.masked_fill_(padding_mask, math.inf)
    in_cutoff = (distances <= cutoff).nonzero()
    molecule_index, pair_index = in_cutoff.unbind(1)
    molecule_index *= num_atoms
    atom_index1 = p1_all[pair_index]
    atom_index2 = p2_all[pair_index]
    shifts = shifts_all.index_select(0, pair_index)
    return molecule_index + atom_index1, molecule_index + atom_index2, shifts


# torch.jit.script
#@torchsnooper.snoop()
def triu_index(num_species):
    species = torch.arange(num_species)
    species1, species2 = torch.combinations(species, r=2, with_replacement=True).unbind(-1)
    pair_index = torch.arange(species1.shape[0])
    ret = torch.zeros(num_species, num_species, dtype=torch.long)
    ret[species1, species2] = pair_index
    ret[species2, species1] = pair_index
    return ret


# torch.jit.script
#@torchsnooper.snoop()
def convert_pair_index(index):
    """Let's say we have a pair:
    index: 0 1 2 3 4 5 6 7 8 9 ...
    elem1: 0 0 1 0 1 2 0 1 2 3 ...
    elem2: 1 2 2 3 3 3 4 4 4 4 ...
    This function convert index back to elem1 and elem2

    To implement this, divide it into groups, the first group contains 1
    elements, the second contains 2 elements, ..., the nth group contains
    n elements.

    Let's say we want to compute the elem1 and elem2 for index i. We first find
    the number of complete groups contained in index 0, 1, ..., i - 1
    (all inclusive, not including i), then i will be in the next group. Let's
    say there are N complete groups, then these N groups contains
    N * (N + 1) / 2 elements, solving for the largest N that satisfies
    N * (N + 1) / 2 <= i, will get the N we want.
    """
    n = (torch.sqrt(1.0 + 8.0 * index.to(torch.float)) - 1.0) / 2.0
    n = torch.floor(n).to(torch.long)
    return index - n * (n + 1) / 2, n + 1


# torch.jit.script
#@torchsnooper.snoop()
def cumsum_from_zero(input_):
    cumsum = torch.cumsum(input_, dim=0)
    cumsum = torch.cat([input_.new_tensor([0]), cumsum[:-1]])
    return cumsum


# torch.jit.script
#@torchsnooper.snoop()
def triple_by_molecule(atom_index1, atom_index2, required_mask, force_cpu=False):
    """Input: indices for pairs of atoms that are close to each other.
    each pair only appear once, i.e. only one of the pairs (1, 2) and
    (2, 1) exists.

    Output: indices for all central atoms and it pairs of neighbors. For
    example, if input has pair (0, 1), (0, 2), (0, 3), (0, 4), (1, 2),
    (1, 3), (1, 4), (2, 3), (2, 4), (3, 4), then the output would have
    central atom 0, 1, 2, 3, 4 and for cental atom 0, its pairs of neighbors
    are (1, 2), (1, 3), (1, 4), (2, 3), (2, 4), (3, 4)
    """
    device = atom_index1.device
    if force_cpu:
        atom_index1 = atom_index1.cpu()
        atom_index2 = atom_index2.cpu()
        required_mask = required_mask.cpu()
    # convert representation from pair to central-others
    n = atom_index1.shape[0]
    ai1 = torch.cat([atom_index1, atom_index2])
    sorted_ai1, rev_indices = ai1.sort()

    # sort and compute unique key
    uniqued_central_atom_index, counts = torch.unique_consecutive(sorted_ai1, return_counts=True)
    del sorted_ai1

    # do local combinations within unique key, assuming sorted
    pair_sizes = counts * (counts - 1) // 2
    total_size = pair_sizes.sum()
    pair_indices = torch.repeat_interleave(pair_sizes)
    central_atom_index = uniqued_central_atom_index.index_select(0, pair_indices)
    required_indices = required_mask.flatten()[central_atom_index].nonzero().squeeze()
    central_atom_index = central_atom_index.index_select(0, required_indices)
    pair_indices = pair_indices.index_select(0, required_indices)
    del uniqued_central_atom_index
    cumsum = cumsum_from_zero(pair_sizes)
    del pair_sizes
    cumsum = cumsum.index_select(0, pair_indices)
    sorted_local_pair_index = torch.arange(total_size, device=cumsum.device).index_select(0, required_indices) - cumsum
    sorted_local_index1, sorted_local_index2 = convert_pair_index(sorted_local_pair_index)
    del sorted_local_pair_index
    cumsum = cumsum_from_zero(counts)
    del counts
    cumsum = cumsum.index_select(0, pair_indices)
    sorted_local_index1 += cumsum
    sorted_local_index2 += cumsum
    del cumsum

    # unsort result from last part
    local_index1 = rev_indices[sorted_local_index1]
    del sorted_local_index1
    local_index2 = rev_indices[sorted_local_index2]
    del sorted_local_index2

    # compute mapping between representation of central-other to pair
    sign1 = ((local_index1 < n).to(torch.long) * 2) - 1
    sign2 = ((local_index2 < n).to(torch.long) * 2) - 1
    return central_atom_index, local_index1 % n, local_index2 % n, sign1, sign2


def filter_required(required_mask, atom_index1, atom_index2, shifts):
    atom_mask1 = required_mask.flatten()[atom_index1]
    atom_mask2 = required_mask.flatten()[atom_index2]
    atom_mask = atom_index1 | atom_index2
    interested_indices = atom_mask.nonzero().squeeze()
    atom_index1 = atom_index1.index_select(0, interested_indices)
    atom_index2 = atom_index2.index_select(0, interested_indices)
    shifts = shifts.index_select(0, interested_indices)
    return atom_index1, atom_index2, shifts


# torch.jit.script
#@torchsnooper.snoop()
def compute_aev(species, coordinates, cell, shifts, triu_index, constants, sizes, required_mask, force_cpu=False):
    Rcr, EtaR, ShfR, Rca, ShfZ, EtaA, Zeta, ShfA = constants
    num_species, radial_sublength, radial_length, angular_sublength, angular_length, aev_length = sizes
    num_molecules = species.shape[0]
    num_atoms = species.shape[1]
    num_species_pairs = angular_length // angular_sublength

<<<<<<< HEAD
    atom_index1, atom_index2, shifts = neighbor_pairs(species == -1, coordinates, cell, shifts, cutoff)
    atom_index1, atom_index2, shifts = filter_required(required_mask, atom_index1, atom_index2, shifts)
=======
    atom_index1, atom_index2, shifts = neighbor_pairs(species == -1, coordinates, cell, shifts, Rcr)
>>>>>>> 920666fe
    species = species.flatten()
    coordinates = coordinates.flatten(0, 1)
    species1 = species[atom_index1]
    species2 = species[atom_index2]
    shift_values = torch.mm(shifts.to(cell.dtype), cell)

    vec = coordinates.index_select(0, atom_index1) - coordinates.index_select(0, atom_index2) + shift_values
    distances = vec.norm(2, -1)

    # compute radial aev
    radial_terms_ = radial_terms(Rcr, EtaR, ShfR, distances)
    radial_aev = radial_terms_.new_zeros(num_molecules * num_atoms * num_species, radial_sublength)
    index1 = atom_index1 * num_species + species2
    index2 = atom_index2 * num_species + species1
    radial_aev.index_add_(0, index1, radial_terms_)
    radial_aev.index_add_(0, index2, radial_terms_)
    radial_aev = radial_aev.reshape(num_molecules, num_atoms, radial_length)

    # Rca is usually much smaller than Rcr, using neighbor list with cutoff=Rcr is a waste of resources
    # Now we will get a smaller neighbor list that only cares about atoms with distances <= Rca
    even_closer_indices = (distances <= Rca).nonzero().flatten()
    atom_index1 = atom_index1.index_select(0, even_closer_indices)
    atom_index2 = atom_index2.index_select(0, even_closer_indices)
    species1 = species1.index_select(0, even_closer_indices)
    species2 = species2.index_select(0, even_closer_indices)
    vec = vec.index_select(0, even_closer_indices)

    # compute angular aev
    chunksize = 2048
    angular_aev = radial_aev.new_zeros(num_molecules * num_atoms * num_species_pairs, angular_sublength)
    central_atom_index, pair_index1, pair_index2, sign1, sign2 = triple_by_molecule(atom_index1, atom_index2, required_mask, force_cpu)
    central_atom_index_chunks = central_atom_index.split(chunksize)
    del central_atom_index
    pair_index1_chunks = pair_index1.split(chunksize)
    del pair_index1
    pair_index2_chunks = pair_index2.split(chunksize)
    del pair_index2
    sign1_chunks = sign1.split(chunksize)
    del sign1
    sign2_chunks = sign2.split(chunksize)
    del sign2
    for central_atom_index, pair_index1, pair_index2, sign1, sign2 in zip(central_atom_index_chunks, pair_index1_chunks, pair_index2_chunks, sign1_chunks, sign2_chunks):
        vec1 = vec.index_select(0, pair_index1) * sign1.unsqueeze(1).to(vec.dtype)
        vec2 = vec.index_select(0, pair_index2) * sign2.unsqueeze(1).to(vec.dtype)
        species1_ = torch.where(sign1 == 1, species2[pair_index1], species1[pair_index1])
        species2_ = torch.where(sign2 == 1, species2[pair_index2], species1[pair_index2])
        angular_terms_ = angular_terms(Rca, ShfZ, EtaA, Zeta, ShfA, vec1, vec2)
        index = central_atom_index * num_species_pairs + triu_index[species1_, species2_]
        angular_aev.index_add_(0, index, angular_terms_)
    angular_aev = angular_aev.reshape(num_molecules, num_atoms, angular_length)
    return torch.cat([radial_aev, angular_aev], dim=-1)


class AEVComputer(torch.nn.Module):
    r"""The AEV computer that takes coordinates as input and outputs aevs.

    Arguments:
        Rcr (float): :math:`R_C` in equation (2) when used at equation (3)
            in the `ANI paper`_.
        Rca (float): :math:`R_C` in equation (2) when used at equation (4)
            in the `ANI paper`_.
        EtaR (:class:`torch.Tensor`): The 1D tensor of :math:`\eta` in
            equation (3) in the `ANI paper`_.
        ShfR (:class:`torch.Tensor`): The 1D tensor of :math:`R_s` in
            equation (3) in the `ANI paper`_.
        EtaA (:class:`torch.Tensor`): The 1D tensor of :math:`\eta` in
            equation (4) in the `ANI paper`_.
        Zeta (:class:`torch.Tensor`): The 1D tensor of :math:`\zeta` in
            equation (4) in the `ANI paper`_.
        ShfA (:class:`torch.Tensor`): The 1D tensor of :math:`R_s` in
            equation (4) in the `ANI paper`_.
        ShfZ (:class:`torch.Tensor`): The 1D tensor of :math:`\theta_s` in
            equation (4) in the `ANI paper`_.
        num_species (int): Number of supported atom types.

    .. _ANI paper:
        http://pubs.rsc.org/en/Content/ArticleLanding/2017/SC/C6SC05720A#!divAbstract
    """
    __constants__ = ['Rcr', 'Rca', 'num_species', 'radial_sublength',
                     'radial_length', 'angular_sublength', 'angular_length',
                     'aev_length']

    def __init__(self, Rcr, Rca, EtaR, ShfR, EtaA, Zeta, ShfA, ShfZ, num_species):
        super(AEVComputer, self).__init__()
        self.Rcr = Rcr
        self.Rca = Rca
        assert Rca <= Rcr, "Current implementation of AEVComputer assumes Rca <= Rcr"
        # convert constant tensors to a ready-to-broadcast shape
        # shape convension (..., EtaR, ShfR)
        self.register_buffer('EtaR', EtaR.view(-1, 1))
        self.register_buffer('ShfR', ShfR.view(1, -1))
        # shape convension (..., EtaA, Zeta, ShfA, ShfZ)
        self.register_buffer('EtaA', EtaA.view(-1, 1, 1, 1))
        self.register_buffer('Zeta', Zeta.view(1, -1, 1, 1))
        self.register_buffer('ShfA', ShfA.view(1, 1, -1, 1))
        self.register_buffer('ShfZ', ShfZ.view(1, 1, 1, -1))

        self.num_species = num_species
        # The length of radial subaev of a single species
        self.radial_sublength = self.EtaR.numel() * self.ShfR.numel()
        # The length of full radial aev
        self.radial_length = self.num_species * self.radial_sublength
        # The length of angular subaev of a single species
        self.angular_sublength = self.EtaA.numel() * self.Zeta.numel() * self.ShfA.numel() * self.ShfZ.numel()
        # The length of full angular aev
        self.angular_length = (self.num_species * (self.num_species + 1)) // 2 * self.angular_sublength
        # The length of full aev
        self.aev_length = self.radial_length + self.angular_length
        self.sizes = self.num_species, self.radial_sublength, self.radial_length, self.angular_sublength, self.angular_length, self.aev_length

        self.register_buffer('triu_index', triu_index(num_species))

        # Set up default cell and compute default shifts.
        # These values are used when cell and pbc switch are not given.
        cutoff = max(self.Rcr, self.Rca)
        default_cell = torch.eye(3, dtype=self.EtaR.dtype, device=self.EtaR.device)
        default_pbc = torch.zeros(3, dtype=torch.bool, device=self.EtaR.device)
        default_shifts = compute_shifts(default_cell, default_pbc, cutoff)
        self.register_buffer('default_cell', default_cell)
        self.register_buffer('default_shifts', default_shifts)

    def constants(self):
        return self.Rcr, self.EtaR, self.ShfR, self.Rca, self.ShfZ, self.EtaA, self.Zeta, self.ShfA

    # @torch.jit.script_method
    def forward(self, input_, required_mask=None, force_cpu=False):
        """Compute AEVs

        Arguments:
            input_ (tuple): Can be one of the following two cases:

                If you don't care about periodic boundary conditions at all,
                then input can be a tuple of two tensors: species and coordinates.
                species must have shape ``(C, A)`` and coordinates must have
                shape ``(C, A, 3)``, where ``C`` is the number of molecules
                in a chunk, and ``A`` is the number of atoms.

                If you want to apply periodic boundary conditions, then the input
                would be a tuple of four tensors: species, coordinates, cell, pbc
                where species and coordinates are the same as described above, cell
                is a tensor of shape (3, 3) of the three vectors defining unit cell:

                .. code-block:: python

                    tensor([[x1, y1, z1],
                            [x2, y2, z2],
                            [x3, y3, z3]])

                and pbc is boolean vector of size 3 storing if pbc is enabled
                for that direction.

        Returns:
            tuple: Species and AEVs. species are the species from the input
            unchanged, and AEVs is a tensor of shape
            ``(C, A, self.aev_length())``
        """
        if len(input_) == 2:
            species, coordinates = input_
            cell = self.default_cell
            shifts = self.default_shifts
        else:
            assert len(input_) == 4
            species, coordinates, cell, pbc = input_
            cutoff = max(self.Rcr, self.Rca)
            shifts = compute_shifts(cell, pbc, cutoff)
        if required_mask is None:
            required_mask = torch.ones_like(species, dtype=torch.uint8)
        return species, compute_aev(species, coordinates, cell, shifts, self.triu_index, self.constants(), self.sizes, required_mask, force_cpu)<|MERGE_RESOLUTION|>--- conflicted
+++ resolved
@@ -309,12 +309,8 @@
     num_atoms = species.shape[1]
     num_species_pairs = angular_length // angular_sublength
 
-<<<<<<< HEAD
-    atom_index1, atom_index2, shifts = neighbor_pairs(species == -1, coordinates, cell, shifts, cutoff)
+    atom_index1, atom_index2, shifts = neighbor_pairs(species == -1, coordinates, cell, shifts, Rcr)
     atom_index1, atom_index2, shifts = filter_required(required_mask, atom_index1, atom_index2, shifts)
-=======
-    atom_index1, atom_index2, shifts = neighbor_pairs(species == -1, coordinates, cell, shifts, Rcr)
->>>>>>> 920666fe
     species = species.flatten()
     coordinates = coordinates.flatten(0, 1)
     species1 = species[atom_index1]
