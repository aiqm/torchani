import torch
from torch import Tensor
import math
from typing import Tuple, Optional


def cutoff_cosine(distances: Tensor, cutoff: float) -> Tensor:
    # assuming all elements in distances are smaller than cutoff
    return 0.5 * torch.cos(distances * (math.pi / cutoff)) + 0.5


def radial_terms(Rcr: float, EtaR: Tensor, ShfR: Tensor, distances: Tensor) -> Tensor:
    """Compute the radial subAEV terms of the center atom given neighbors

    This correspond to equation (3) in the `ANI paper`_. This function just
    compute the terms. The sum in the equation is not computed.
    The input tensor have shape (conformations, atoms, N), where ``N``
    is the number of neighbor atoms within the cutoff radius and output
    tensor should have shape
    (conformations, atoms, ``self.radial_sublength()``)

    .. _ANI paper:
        http://pubs.rsc.org/en/Content/ArticleLanding/2017/SC/C6SC05720A#!divAbstract
    """
    distances = distances.unsqueeze(-1).unsqueeze(-1)
    fc = cutoff_cosine(distances, Rcr)
    # Note that in the equation in the paper there is no 0.25
    # coefficient, but in NeuroChem there is such a coefficient.
    # We choose to be consistent with NeuroChem instead of the paper here.
    ret = 0.25 * torch.exp(-EtaR * (distances - ShfR)**2) * fc
    # At this point, ret now have shape
    # (conformations, atoms, N, ?, ?) where ? depend on constants.
    # We then should flat the last 4 dimensions to view the subAEV as one
    # dimension vector
    return ret.flatten(start_dim=-2)


def angular_terms(Rca: float, ShfZ: Tensor, EtaA: Tensor, Zeta: Tensor,
                  ShfA: Tensor, vectors1: Tensor, vectors2: Tensor) -> Tensor:
    """Compute the angular subAEV terms of the center atom given neighbor pairs.

    This correspond to equation (4) in the `ANI paper`_. This function just
    compute the terms. The sum in the equation is not computed.
    The input tensor have shape (conformations, atoms, N), where N
    is the number of neighbor atom pairs within the cutoff radius and
    output tensor should have shape
    (conformations, atoms, ``self.angular_sublength()``)

    .. _ANI paper:
        http://pubs.rsc.org/en/Content/ArticleLanding/2017/SC/C6SC05720A#!divAbstract
    """
    vectors1 = vectors1.unsqueeze(-1).unsqueeze(-1).unsqueeze(-1).unsqueeze(-1)
    vectors2 = vectors2.unsqueeze(-1).unsqueeze(-1).unsqueeze(-1).unsqueeze(-1)
    distances1 = vectors1.norm(2, dim=-5)
    distances2 = vectors2.norm(2, dim=-5)

    # 0.95 is multiplied to the cos values to prevent acos from
    # returning NaN.
    cos_angles = 0.95 * torch.nn.functional.cosine_similarity(vectors1, vectors2, dim=-5)
    angles = torch.acos(cos_angles)

    fcj1 = cutoff_cosine(distances1, Rca)
    fcj2 = cutoff_cosine(distances2, Rca)
    factor1 = ((1 + torch.cos(angles - ShfZ)) / 2) ** Zeta
    factor2 = torch.exp(-EtaA * ((distances1 + distances2) / 2 - ShfA) ** 2)
    ret = 2 * factor1 * factor2 * fcj1 * fcj2
    # At this point, ret now have shape
    # (conformations, atoms, N, ?, ?, ?, ?) where ? depend on constants.
    # We then should flat the last 4 dimensions to view the subAEV as one
    # dimension vector
    return ret.flatten(start_dim=-4)


def compute_shifts(cell: Tensor, pbc: Tensor, cutoff: float) -> Tensor:
    """Compute the shifts of unit cell along the given cell vectors to make it
    large enough to contain all pairs of neighbor atoms with PBC under
    consideration

    Arguments:
        cell (:class:`torch.Tensor`): tensor of shape (3, 3) of the three
        vectors defining unit cell:
            tensor([[x1, y1, z1], [x2, y2, z2], [x3, y3, z3]])
        cutoff (float): the cutoff inside which atoms are considered pairs
        pbc (:class:`torch.Tensor`): boolean vector of size 3 storing
            if pbc is enabled for that direction.

    Returns:
        :class:`torch.Tensor`: long tensor of shifts. the center cell and
            symmetric cells are not included.
    """
    reciprocal_cell = cell.inverse().t()
    inv_distances = reciprocal_cell.norm(2, -1)
    num_repeats = torch.ceil(cutoff * inv_distances).to(torch.long)
    num_repeats = torch.where(pbc, num_repeats, torch.zeros_like(num_repeats))
    r1 = torch.arange(1, num_repeats[0] + 1, device=cell.device, dtype=torch.long)
    r2 = torch.arange(1, num_repeats[1] + 1, device=cell.device, dtype=torch.long)
    r3 = torch.arange(1, num_repeats[2] + 1, device=cell.device, dtype=torch.long)
    o = torch.zeros(1, dtype=torch.long, device=cell.device)
    return torch.cat([
        torch.cartesian_prod(r1, r2, r3),
        torch.cartesian_prod(r1, r2, o),
        torch.cartesian_prod(r1, r2, -r3),
        torch.cartesian_prod(r1, o, r3),
        torch.cartesian_prod(r1, o, o),
        torch.cartesian_prod(r1, o, -r3),
        torch.cartesian_prod(r1, -r2, r3),
        torch.cartesian_prod(r1, -r2, o),
        torch.cartesian_prod(r1, -r2, -r3),
        torch.cartesian_prod(o, r2, r3),
        torch.cartesian_prod(o, r2, o),
        torch.cartesian_prod(o, r2, -r3),
        torch.cartesian_prod(o, o, r3),
    ])


def neighbor_pairs(padding_mask: Tensor, coordinates: Tensor, cell: Tensor,
                   shifts: Tensor, cutoff: float) -> Tuple[Tensor, Tensor, Tensor]:
    """Compute pairs of atoms that are neighbors

    Arguments:
        padding_mask (:class:`torch.Tensor`): boolean tensor of shape
            (molecules, atoms) for padding mask. 1 == is padding.
        coordinates (:class:`torch.Tensor`): tensor of shape
            (molecules, atoms, 3) for atom coordinates.
        cell (:class:`torch.Tensor`): tensor of shape (3, 3) of the three vectors
            defining unit cell: tensor([[x1, y1, z1], [x2, y2, z2], [x3, y3, z3]])
        cutoff (float): the cutoff inside which atoms are considered pairs
        shifts (:class:`torch.Tensor`): tensor of shape (?, 3) storing shifts
    """
    coordinates = coordinates.detach()
    cell = cell.detach()
    num_atoms = padding_mask.shape[1]
    all_atoms = torch.arange(num_atoms, device=cell.device, dtype=torch.long)

    # Step 2: center cell
    p1_center, p2_center = torch.combinations(all_atoms).unbind(-1)
    shifts_center = shifts.new_zeros((p1_center.shape[0], 3))

    # Step 3: cells with shifts
    # shape convention (shift index, molecule index, atom index, 3)
    num_shifts = shifts.shape[0]
    all_shifts = torch.arange(num_shifts, device=cell.device, dtype=torch.long)
    shift_index, p1, p2 = torch.cartesian_prod(all_shifts, all_atoms, all_atoms).unbind(-1)
    shifts_outide = shifts.index_select(0, shift_index)

    # Step 4: combine results for all cells
    shifts_all = torch.cat([shifts_center, shifts_outide])
    p1_all = torch.cat([p1_center, p1])
    p2_all = torch.cat([p2_center, p2])
    shift_values = shifts_all.to(cell.dtype) @ cell

    # step 5, compute distances, and find all pairs within cutoff
    distances = (coordinates.index_select(1, p1_all) - coordinates.index_select(1, p2_all) + shift_values).norm(2, -1)
    padding_mask = (padding_mask.index_select(1, p1_all)) | (padding_mask.index_select(1, p2_all))
    distances.masked_fill_(padding_mask, math.inf)
    in_cutoff = (distances <= cutoff).nonzero()
    molecule_index, pair_index = in_cutoff.unbind(1)
    molecule_index *= num_atoms
    atom_index1 = p1_all[pair_index]
    atom_index2 = p2_all[pair_index]
    shifts = shifts_all.index_select(0, pair_index)
    return molecule_index + atom_index1, molecule_index + atom_index2, shifts


def triu_index(num_species: int) -> Tensor:
    species1, species2 = torch.triu_indices(num_species, num_species).unbind(0)
    pair_index = torch.arange(species1.shape[0], dtype=torch.long)
    ret = torch.zeros(num_species, num_species, dtype=torch.long)
    ret[species1, species2] = pair_index
    ret[species2, species1] = pair_index
    return ret


def cumsum_from_zero(input_: Tensor) -> Tensor:
    cumsum = torch.cumsum(input_, dim=0)
    cumsum = torch.cat([input_.new_zeros(1), cumsum[:-1]])
    return cumsum


def triple_by_molecule(atom_index1: Tensor, atom_index2: Tensor) -> Tuple[Tensor, Tensor, Tensor, Tensor, Tensor]:
    """Input: indices for pairs of atoms that are close to each other.
    each pair only appear once, i.e. only one of the pairs (1, 2) and
    (2, 1) exists.

    Output: indices for all central atoms and it pairs of neighbors. For
    example, if input has pair (0, 1), (0, 2), (0, 3), (0, 4), (1, 2),
    (1, 3), (1, 4), (2, 3), (2, 4), (3, 4), then the output would have
    central atom 0, 1, 2, 3, 4 and for cental atom 0, its pairs of neighbors
    are (1, 2), (1, 3), (1, 4), (2, 3), (2, 4), (3, 4)
    """
    # convert representation from pair to central-others
    ai1 = torch.cat([atom_index1, atom_index2])
    sorted_ai1, rev_indices = ai1.sort()

    # sort and compute unique key
    unique_results = torch.unique_consecutive(sorted_ai1, return_inverse=True, return_counts=True)
    uniqued_central_atom_index = unique_results[0]
    counts = unique_results[-1]

    # compute central_atom_index
    pair_sizes = (counts * (counts - 1) / 2).long()
    pair_indices = torch.repeat_interleave(pair_sizes)
    central_atom_index = uniqued_central_atom_index.index_select(0, pair_indices)

    # do local combinations within unique key, assuming sorted
    m = counts.max().item() if counts.numel() > 0 else 0
    n = pair_sizes.shape[0]
    intra_pair_indices = torch.tril_indices(m, m, -1, device=ai1.device).t().unsqueeze(0).expand(n, -1, -1)
    mask = (torch.arange(intra_pair_indices.shape[1], device=ai1.device) < pair_sizes.unsqueeze(1)).flatten()
    sorted_local_index1, sorted_local_index2 = intra_pair_indices.flatten(0, 1)[mask, :].unbind(-1)
    cumsum = cumsum_from_zero(counts).index_select(0, pair_indices)
    sorted_local_index1 += cumsum
    sorted_local_index2 += cumsum

    # unsort result from last part
    local_index1 = rev_indices[sorted_local_index1]
    local_index2 = rev_indices[sorted_local_index2]

    # compute mapping between representation of central-other to pair
    n = atom_index1.shape[0]
    sign1 = ((local_index1 < n).to(torch.long) * 2) - 1
    sign2 = ((local_index2 < n).to(torch.long) * 2) - 1
    return central_atom_index, local_index1 % n, local_index2 % n, sign1, sign2


<<<<<<< HEAD
def compute_aev(species, coordinates, cell, shifts, triu_index, constants, sizes):
    # type: (torch.Tensor, torch.Tensor, torch.Tensor, torch.Tensor, torch.Tensor, Tuple[float, torch.Tensor, torch.Tensor, float, torch.Tensor, torch.Tensor, torch.Tensor, torch.Tensor], Tuple[int, int, int, int, int, int]) -> torch.Tensor
=======
def compute_aev(species: Tensor, coordinates: Tensor, cell: Tensor,
                shifts: Tensor, triu_index: Tensor,
                constants: Tuple[float, Tensor, Tensor, float, Tensor, Tensor, Tensor, Tensor],
                sizes: Tuple[int, int, int, int, int, int]) -> Tensor:
>>>>>>> d32081e9
    Rcr, EtaR, ShfR, Rca, ShfZ, EtaA, Zeta, ShfA = constants
    num_species, radial_sublength, radial_length, angular_sublength, angular_length, aev_length = sizes
    num_molecules = species.shape[0]
    num_atoms = species.shape[1]
    num_species_pairs = angular_length // angular_sublength

    atom_index1, atom_index2, shifts = neighbor_pairs(species == -1, coordinates, cell, shifts, Rcr)
    species = species.flatten()
    coordinates = coordinates.flatten(0, 1)
    species1 = species[atom_index1]
    species2 = species[atom_index2]
    shift_values = shifts.to(cell.dtype) @ cell

    vec = coordinates.index_select(0, atom_index1) - coordinates.index_select(0, atom_index2) + shift_values
    distances = vec.norm(2, -1)

    # compute radial aev
    radial_terms_ = radial_terms(Rcr, EtaR, ShfR, distances)
    radial_aev = radial_terms_.new_zeros((num_molecules * num_atoms * num_species, radial_sublength))
    index1 = atom_index1 * num_species + species2
    index2 = atom_index2 * num_species + species1
    radial_aev.index_add_(0, index1, radial_terms_)
    radial_aev.index_add_(0, index2, radial_terms_)
    radial_aev = radial_aev.reshape(num_molecules, num_atoms, radial_length)

    # Rca is usually much smaller than Rcr, using neighbor list with cutoff=Rcr is a waste of resources
    # Now we will get a smaller neighbor list that only cares about atoms with distances <= Rca
    even_closer_indices = (distances <= Rca).nonzero().flatten()
    atom_index1 = atom_index1.index_select(0, even_closer_indices)
    atom_index2 = atom_index2.index_select(0, even_closer_indices)
    species1 = species1.index_select(0, even_closer_indices)
    species2 = species2.index_select(0, even_closer_indices)
    vec = vec.index_select(0, even_closer_indices)

    # compute angular aev
    central_atom_index, pair_index1, pair_index2, sign1, sign2 = triple_by_molecule(atom_index1, atom_index2)
    vec1 = vec.index_select(0, pair_index1) * sign1.unsqueeze(1).to(vec.dtype)
    vec2 = vec.index_select(0, pair_index2) * sign2.unsqueeze(1).to(vec.dtype)
    species1_ = torch.where(sign1 == 1, species2[pair_index1], species1[pair_index1])
    species2_ = torch.where(sign2 == 1, species2[pair_index2], species1[pair_index2])
    angular_terms_ = angular_terms(Rca, ShfZ, EtaA, Zeta, ShfA, vec1, vec2)
    angular_aev = angular_terms_.new_zeros((num_molecules * num_atoms * num_species_pairs, angular_sublength))
    index = central_atom_index * num_species_pairs + triu_index[species1_, species2_]
    angular_aev.index_add_(0, index, angular_terms_)
    angular_aev = angular_aev.reshape(num_molecules, num_atoms, angular_length)
    return torch.cat([radial_aev, angular_aev], dim=-1)


class AEVComputer(torch.nn.Module):
    r"""The AEV computer that takes coordinates as input and outputs aevs.

    Arguments:
        Rcr (float): :math:`R_C` in equation (2) when used at equation (3)
            in the `ANI paper`_.
        Rca (float): :math:`R_C` in equation (2) when used at equation (4)
            in the `ANI paper`_.
        EtaR (:class:`torch.Tensor`): The 1D tensor of :math:`\eta` in
            equation (3) in the `ANI paper`_.
        ShfR (:class:`torch.Tensor`): The 1D tensor of :math:`R_s` in
            equation (3) in the `ANI paper`_.
        EtaA (:class:`torch.Tensor`): The 1D tensor of :math:`\eta` in
            equation (4) in the `ANI paper`_.
        Zeta (:class:`torch.Tensor`): The 1D tensor of :math:`\zeta` in
            equation (4) in the `ANI paper`_.
        ShfA (:class:`torch.Tensor`): The 1D tensor of :math:`R_s` in
            equation (4) in the `ANI paper`_.
        ShfZ (:class:`torch.Tensor`): The 1D tensor of :math:`\theta_s` in
            equation (4) in the `ANI paper`_.
        num_species (int): Number of supported atom types.

    .. _ANI paper:
        http://pubs.rsc.org/en/Content/ArticleLanding/2017/SC/C6SC05720A#!divAbstract
    """
    __constants__ = ['Rcr', 'Rca', 'num_species', 'radial_sublength',
                     'radial_length', 'angular_sublength', 'angular_length',
                     'aev_length']

    def __init__(self, Rcr, Rca, EtaR, ShfR, EtaA, Zeta, ShfA, ShfZ, num_species):
        super(AEVComputer, self).__init__()
        self.Rcr = Rcr
        self.Rca = Rca
        assert Rca <= Rcr, "Current implementation of AEVComputer assumes Rca <= Rcr"
        # convert constant tensors to a ready-to-broadcast shape
        # shape convension (..., EtaR, ShfR)
        self.register_buffer('EtaR', EtaR.view(-1, 1))
        self.register_buffer('ShfR', ShfR.view(1, -1))
        # shape convension (..., EtaA, Zeta, ShfA, ShfZ)
        self.register_buffer('EtaA', EtaA.view(-1, 1, 1, 1))
        self.register_buffer('Zeta', Zeta.view(1, -1, 1, 1))
        self.register_buffer('ShfA', ShfA.view(1, 1, -1, 1))
        self.register_buffer('ShfZ', ShfZ.view(1, 1, 1, -1))

        self.num_species = num_species
        # The length of radial subaev of a single species
        self.radial_sublength = self.EtaR.numel() * self.ShfR.numel()
        # The length of full radial aev
        self.radial_length = self.num_species * self.radial_sublength
        # The length of angular subaev of a single species
        self.angular_sublength = self.EtaA.numel() * self.Zeta.numel() * self.ShfA.numel() * self.ShfZ.numel()
        # The length of full angular aev
        self.angular_length = (self.num_species * (self.num_species + 1)) // 2 * self.angular_sublength
        # The length of full aev
        self.aev_length = self.radial_length + self.angular_length
        self.sizes = self.num_species, self.radial_sublength, self.radial_length, self.angular_sublength, self.angular_length, self.aev_length

        self.register_buffer('triu_index', triu_index(num_species).to(device=self.EtaR.device))

        # Set up default cell and compute default shifts.
        # These values are used when cell and pbc switch are not given.
        cutoff = max(self.Rcr, self.Rca)
        default_cell = torch.eye(3, dtype=self.EtaR.dtype, device=self.EtaR.device)
        default_pbc = torch.zeros(3, dtype=torch.bool, device=self.EtaR.device)
        default_shifts = compute_shifts(default_cell, default_pbc, cutoff)
        self.register_buffer('default_cell', default_cell)
        self.register_buffer('default_shifts', default_shifts)

    def constants(self):
        return self.Rcr, self.EtaR, self.ShfR, self.Rca, self.ShfZ, self.EtaA, self.Zeta, self.ShfA

    def forward(self, input_: Tuple[Tensor, Tensor], cell: Optional[Tensor] = None,
                pbc: Optional[Tensor] = None) -> Tuple[Tensor, Tensor]:
        """Compute AEVs

        Arguments:
            input_ (tuple): Can be one of the following two cases:

                If you don't care about periodic boundary conditions at all,
                then input can be a tuple of two tensors: species, coordinates.
                species must have shape ``(C, A)``, coordinates must have shape
                ``(C, A, 3)`` where ``C`` is the number of molecules in a chunk,
                and ``A`` is the number of atoms.

                If you want to apply periodic boundary conditions, then the input
                would be a tuple of two tensors (species, coordinates) and two keyword
                arguments `cell=...` , and `pbc=...` where species and coordinates are
                the same as described above, cell is a tensor of shape (3, 3) of the
                three vectors defining unit cell:

                .. code-block:: python

                    tensor([[x1, y1, z1],
                            [x2, y2, z2],
                            [x3, y3, z3]])

                and pbc is boolean vector of size 3 storing if pbc is enabled
                for that direction.

        Returns:
            tuple: Species and AEVs. species are the species from the input
            unchanged, and AEVs is a tensor of shape
            ``(C, A, self.aev_length())``
        """
        species, coordinates = input_

        if cell is None and pbc is None:
            cell = self.default_cell
            shifts = self.default_shifts
        else:
            assert (cell is not None and pbc is not None)
            cutoff = max(self.Rcr, self.Rca)
            shifts = compute_shifts(cell, pbc, cutoff)

        return species, compute_aev(species, coordinates, cell, shifts, self.triu_index, self.constants(), self.sizes)<|MERGE_RESOLUTION|>--- conflicted
+++ resolved
@@ -223,15 +223,10 @@
     return central_atom_index, local_index1 % n, local_index2 % n, sign1, sign2
 
 
-<<<<<<< HEAD
-def compute_aev(species, coordinates, cell, shifts, triu_index, constants, sizes):
-    # type: (torch.Tensor, torch.Tensor, torch.Tensor, torch.Tensor, torch.Tensor, Tuple[float, torch.Tensor, torch.Tensor, float, torch.Tensor, torch.Tensor, torch.Tensor, torch.Tensor], Tuple[int, int, int, int, int, int]) -> torch.Tensor
-=======
 def compute_aev(species: Tensor, coordinates: Tensor, cell: Tensor,
                 shifts: Tensor, triu_index: Tensor,
                 constants: Tuple[float, Tensor, Tensor, float, Tensor, Tensor, Tensor, Tensor],
                 sizes: Tuple[int, int, int, int, int, int]) -> Tensor:
->>>>>>> d32081e9
     Rcr, EtaR, ShfR, Rca, ShfZ, EtaA, Zeta, ShfA = constants
     num_species, radial_sublength, radial_length, angular_sublength, angular_length, aev_length = sizes
     num_molecules = species.shape[0]
