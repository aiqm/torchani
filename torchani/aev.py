--- conflicted
+++ resolved
@@ -1,8 +1,5 @@
 import torch
-<<<<<<< HEAD
-=======
 from torch import Tensor
->>>>>>> 98bb1237
 import math
 from typing import Tuple, Optional
 
@@ -174,12 +171,7 @@
     return ret
 
 
-<<<<<<< HEAD
-def cumsum_from_zero(input_):
-    # type: (torch.Tensor) -> torch.Tensor
-=======
 def cumsum_from_zero(input_: Tensor) -> Tensor:
->>>>>>> 98bb1237
     cumsum = torch.cumsum(input_, dim=0)
     cumsum = torch.cat([input_.new_zeros(1), cumsum[:-1]])
     return cumsum
