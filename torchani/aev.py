from __future__ import division
import torch
from . import _six  # noqa:F401
import math
from torch import Tensor
from typing import Tuple


# @torch.jit.script
def cutoff_cosine(distances, cutoff):
    # type: (Tensor, float) -> Tensor
    return torch.where(
        distances <= cutoff,
        0.5 * torch.cos(math.pi * distances / cutoff) + 0.5,
        torch.zeros_like(distances)
    )


# @torch.jit.script
def radial_terms(Rcr, EtaR, ShfR, distances):
    # type: (float, Tensor, Tensor, Tensor) -> Tensor
    """Compute the radial subAEV terms of the center atom given neighbors

    This correspond to equation (3) in the `ANI paper`_. This function just
    compute the terms. The sum in the equation is not computed.
    The input tensor have shape (conformations, atoms, N), where ``N``
    is the number of neighbor atoms within the cutoff radius and output
    tensor should have shape
    (conformations, atoms, ``self.radial_sublength()``)

    .. _ANI paper:
        http://pubs.rsc.org/en/Content/ArticleLanding/2017/SC/C6SC05720A#!divAbstract
    """
    distances = distances.unsqueeze(-1).unsqueeze(-1)
    fc = cutoff_cosine(distances, Rcr)
    # Note that in the equation in the paper there is no 0.25
    # coefficient, but in NeuroChem there is such a coefficient.
    # We choose to be consistent with NeuroChem instead of the paper here.
    ret = 0.25 * torch.exp(-EtaR * (distances - ShfR)**2) * fc
    # At this point, ret now have shape
    # (conformations, atoms, N, ?, ?) where ? depend on constants.
    # We then should flat the last 4 dimensions to view the subAEV as one
    # dimension vector
    return ret.flatten(start_dim=-2)


# @torch.jit.script
def angular_terms(Rca, ShfZ, EtaA, Zeta, ShfA, vectors1, vectors2):
    # type: (float, Tensor, Tensor, Tensor, Tensor, Tensor, Tensor) -> Tensor
    """Compute the angular subAEV terms of the center atom given neighbor pairs.

    This correspond to equation (4) in the `ANI paper`_. This function just
    compute the terms. The sum in the equation is not computed.
    The input tensor have shape (conformations, atoms, N), where N
    is the number of neighbor atom pairs within the cutoff radius and
    output tensor should have shape
    (conformations, atoms, ``self.angular_sublength()``)

    .. _ANI paper:
        http://pubs.rsc.org/en/Content/ArticleLanding/2017/SC/C6SC05720A#!divAbstract
    """
    vectors1 = vectors1.unsqueeze(-1).unsqueeze(-1).unsqueeze(-1).unsqueeze(-1)
    vectors2 = vectors2.unsqueeze(-1).unsqueeze(-1).unsqueeze(-1).unsqueeze(-1)
    distances1 = vectors1.norm(2, dim=-5)
    distances2 = vectors2.norm(2, dim=-5)

    # 0.95 is multiplied to the cos values to prevent acos from
    # returning NaN.
    cos_angles = 0.95 * torch.nn.functional.cosine_similarity(vectors1, vectors2, dim=-5)
    angles = torch.acos(cos_angles)

    fcj1 = cutoff_cosine(distances1, Rca)
    fcj2 = cutoff_cosine(distances2, Rca)
    factor1 = ((1 + torch.cos(angles - ShfZ)) / 2) ** Zeta
    factor2 = torch.exp(-EtaA * ((distances1 + distances2) / 2 - ShfA) ** 2)
    ret = 2 * factor1 * factor2 * fcj1 * fcj2
    # At this point, ret now have shape
    # (conformations, atoms, N, ?, ?, ?, ?) where ? depend on constants.
    # We then should flat the last 4 dimensions to view the subAEV as one
    # dimension vector
    return ret.flatten(start_dim=-4)


# @torch.jit.script
def compute_shifts(cell, pbc, cutoff):
    """Compute the shifts of unit cell along the given cell vectors to make it
    large enough to contain all pairs of neighbor atoms with PBC under
    consideration

    Arguments:
        cell (:class:`torch.Tensor`): tensor of shape (3, 3) of the three
        vectors defining unit cell:
            tensor([[x1, y1, z1], [x2, y2, z2], [x3, y3, z3]])
        cutoff (float): the cutoff inside which atoms are considered pairs
        pbc (:class:`torch.Tensor`): boolean vector of size 3 storing
            if pbc is enabled for that direction.

    Returns:
        :class:`torch.Tensor`: long tensor of shifts. the center cell and
            symmetric cells are not included.
    """
    # type: (Tensor, Tensor, float) -> Tensor
    reciprocal_cell = cell.inverse().t()
    inv_distances = reciprocal_cell.norm(2, -1)
    num_repeats = torch.ceil(cutoff * inv_distances).to(torch.long)
    num_repeats = torch.where(pbc, num_repeats, torch.zeros_like(num_repeats))
    r1 = torch.arange(1, num_repeats[0] + 1, device=cell.device)
    r2 = torch.arange(1, num_repeats[1] + 1, device=cell.device)
    r3 = torch.arange(1, num_repeats[2] + 1, device=cell.device)
    o = torch.zeros(1, dtype=torch.long, device=cell.device)
    return torch.cat([
        torch.cartesian_prod(r1, r2, r3),
        torch.cartesian_prod(r1, r2, o),
        torch.cartesian_prod(r1, r2, -r3),
        torch.cartesian_prod(r1, o, r3),
        torch.cartesian_prod(r1, o, o),
        torch.cartesian_prod(r1, o, -r3),
        torch.cartesian_prod(r1, -r2, r3),
        torch.cartesian_prod(r1, -r2, o),
        torch.cartesian_prod(r1, -r2, -r3),
        torch.cartesian_prod(o, r2, r3),
        torch.cartesian_prod(o, r2, o),
        torch.cartesian_prod(o, r2, -r3),
        torch.cartesian_prod(o, o, r3),
    ])


# @torch.jit.script
def neighbor_pairs(padding_mask, coordinates, cell, shifts, cutoff):
    """Compute pairs of atoms that are neighbors

    Arguments:
        padding_mask (:class:`torch.Tensor`): boolean tensor of shape
            (molecules, atoms) for padding mask. 1 == is padding.
        coordinates (:class:`torch.Tensor`): tensor of shape
            (molecules, atoms, 3) for atom coordinates.
        cell (:class:`torch.Tensor`): tensor of shape (3, 3) of the three vectors
            defining unit cell: tensor([[x1, y1, z1], [x2, y2, z2], [x3, y3, z3]])
        cutoff (float): the cutoff inside which atoms are considered pairs
        shifts (:class:`torch.Tensor`): tensor of shape (?, 3) storing shifts
    """
    # type: (Tensor, Tensor, Tensor, Tensor, float) -> Tuple[Tensor, Tensor, Tensor, Tensor]

    coordinates = coordinates.detach()
    cell = cell.detach()
    num_atoms = padding_mask.shape[1]
    all_atoms = torch.arange(num_atoms, device=cell.device)

    # Step 2: center cell
    p1_center, p2_center = torch.combinations(all_atoms).unbind(-1)
    shifts_center = shifts.new_zeros(p1_center.shape[0], 3)

    # Step 3: cells with shifts
    # shape convention (shift index, molecule index, atom index, 3)
    num_shifts = shifts.shape[0]
    all_shifts = torch.arange(num_shifts, device=cell.device)
    shift_index, p1, p2 = torch.cartesian_prod(all_shifts, all_atoms, all_atoms).unbind(-1)
    shifts_outide = shifts.index_select(0, shift_index)

    # Step 4: combine results for all cells
    shifts_all = torch.cat([shifts_center, shifts_outide])
    p1_all = torch.cat([p1_center, p1])
    p2_all = torch.cat([p2_center, p2])
    shift_values = torch.mm(shifts_all.to(cell.dtype), cell)

    # step 5, compute distances, and find all pairs within cutoff
    distances = (coordinates.index_select(1, p1_all) - coordinates.index_select(1, p2_all) + shift_values).norm(2, -1)
    padding_mask = (padding_mask.index_select(1, p1_all)) | (padding_mask.index_select(1, p2_all))
    distances.masked_fill_(padding_mask, math.inf)
    in_cutoff = (distances <= cutoff).nonzero()
    molecule_index, pair_index = in_cutoff.unbind(1)
    molecule_index *= num_atoms
    atom_index1 = p1_all[pair_index]
    atom_index2 = p2_all[pair_index]
    shifts = shifts_all.index_select(0, pair_index)
    return molecule_index + atom_index1, molecule_index + atom_index2, shifts


# torch.jit.script
def triu_index(num_species):
    species = torch.arange(num_species)
    species1, species2 = torch.combinations(species, r=2, with_replacement=True).unbind(-1)
    pair_index = torch.arange(species1.shape[0])
    ret = torch.zeros(num_species, num_species, dtype=torch.long)
    ret[species1, species2] = pair_index
    ret[species2, species1] = pair_index
    return ret


# torch.jit.script
def convert_pair_index(index):
    """Let's say we have a pair:
    index: 0 1 2 3 4 5 6 7 8 9 ...
    elem1: 0 0 1 0 1 2 0 1 2 3 ...
    elem2: 1 2 2 3 3 3 4 4 4 4 ...
    This function convert index back to elem1 and elem2

    To implement this, divide it into groups, the first group contains 1
    elements, the second contains 2 elements, ..., the nth group contains
    n elements.

    Let's say we want to compute the elem1 and elem2 for index i. We first find
    the number of complete groups contained in index 0, 1, ..., i - 1
    (all inclusive, not including i), then i will be in the next group. Let's
    say there are N complete groups, then these N groups contains
    N * (N + 1) / 2 elements, solving for the largest N that satisfies
    N * (N + 1) / 2 <= i, will get the N we want.
    """
    n = (torch.sqrt(1.0 + 8.0 * index.to(torch.float)) - 1.0) / 2.0
    n = torch.floor(n).to(torch.long)
    num_elems = n * (n + 1) / 2
    return index - num_elems, n + 1


# torch.jit.script
def cumsum_from_zero(input_):
    cumsum = torch.cumsum(input_, dim=0)
    cumsum = torch.cat([input_.new_tensor([0]), cumsum[:-1]])
    return cumsum


# torch.jit.script
def triple_by_molecule(atom_index1, atom_index2):
    """Input: indices for pairs of atoms that are close to each other.
    each pair only appear once, i.e. only one of the pairs (1, 2) and
    (2, 1) exists.

    Output: indices for all central atoms and it pairs of neighbors. For
    example, if input has pair (0, 1), (0, 2), (0, 3), (0, 4), (1, 2),
    (1, 3), (1, 4), (2, 3), (2, 4), (3, 4), then the output would have
    central atom 0, 1, 2, 3, 4 and for cental atom 0, its pairs of neighbors
    are (1, 2), (1, 3), (1, 4), (2, 3), (2, 4), (3, 4)
    """
    # convert representation from pair to central-others
    n = atom_index1.shape[0]
    ai1 = torch.cat([atom_index1, atom_index2])
    sorted_ai1, rev_indices = ai1.sort()

    # sort and compute unique key
    uniqued_central_atom_index, _, counts = torch._unique2_temporary_will_remove_soon(sorted_ai1, sorted=True, return_inverse=False, return_counts=True)

    # do local combinations within unique key, assuming sorted
    pair_sizes = counts * (counts - 1) // 2
    total_size = pair_sizes.sum()
    pair_indices = torch.repeat_interleave(pair_sizes)
    central_atom_index = uniqued_central_atom_index.index_select(0, pair_indices)
    cumsum = cumsum_from_zero(pair_sizes)
    cumsum = cumsum.index_select(0, pair_indices)
    sorted_local_pair_index = torch.arange(total_size, device=cumsum.device) - cumsum
    sorted_local_index1, sorted_local_index2 = convert_pair_index(sorted_local_pair_index)
    cumsum = cumsum_from_zero(counts)
    cumsum = cumsum.index_select(0, pair_indices)
    sorted_local_index1 += cumsum
    sorted_local_index2 += cumsum

    # unsort result from last part
    local_index1 = rev_indices[sorted_local_index1]
    local_index2 = rev_indices[sorted_local_index2]

    # compute mapping between representation of central-other to pair
<<<<<<< HEAD
    sign1 = (local_index1 < n).to(torch.long) * 2 - 1
    sign2 = (local_index2 < n).to(torch.long) * 2 - 1
    return molecule_index, central_atom_index, local_index1 % n, local_index2 % n, sign1, sign2
=======
    sign1 = torch.where(local_index1 < n, torch.ones_like(local_index1), -torch.ones_like(local_index1))
    sign2 = torch.where(local_index2 < n, torch.ones_like(local_index2), -torch.ones_like(local_index2))
    pair_index1 = torch.where(local_index1 < n, local_index1, local_index1 - n)
    pair_index2 = torch.where(local_index2 < n, local_index2, local_index2 - n)
    return central_atom_index, pair_index1, pair_index2, sign1, sign2
>>>>>>> 276a886d


# torch.jit.script
def compute_aev(species, coordinates, cell, shifts, triu_index, constants, sizes):
    Rcr, EtaR, ShfR, Rca, ShfZ, EtaA, Zeta, ShfA = constants
    num_species, radial_sublength, radial_length, angular_sublength, angular_length, aev_length = sizes
    num_molecules = species.shape[0]
    num_atoms = species.shape[1]
    num_species_pairs = angular_length // angular_sublength
    cutoff = max(Rcr, Rca)

    atom_index1, atom_index2, shifts = neighbor_pairs(species == -1, coordinates, cell, shifts, cutoff)
    species = species.flatten()
    coordinates = coordinates.flatten(0, 1)
    species1 = species[atom_index1]
    species2 = species[atom_index2]
    shift_values = torch.mm(shifts.to(cell.dtype), cell)

    vec = coordinates.index_select(0, atom_index1) - coordinates.index_select(0, atom_index2) + shift_values
    distances = vec.norm(2, -1)

    # compute radial aev
    radial_terms_ = radial_terms(Rcr, EtaR, ShfR, distances)
    radial_aev = radial_terms_.new_zeros(num_molecules * num_atoms * num_species, radial_sublength)
    index1 = atom_index1 * num_species + species2
    index2 = atom_index2 * num_species + species1
    radial_aev.index_add_(0, index1, radial_terms_)
    radial_aev.index_add_(0, index2, radial_terms_)
    radial_aev = radial_aev.reshape(num_molecules, num_atoms, radial_length)

    # compute angular aev
    central_atom_index, pair_index1, pair_index2, sign1, sign2 = triple_by_molecule(atom_index1, atom_index2)
    vec1 = vec.index_select(0, pair_index1) * sign1.unsqueeze(1).to(vec.dtype)
    vec2 = vec.index_select(0, pair_index2) * sign2.unsqueeze(1).to(vec.dtype)
    species1_ = torch.where(sign1 == 1, species2[pair_index1], species1[pair_index1])
    species2_ = torch.where(sign2 == 1, species2[pair_index2], species1[pair_index2])
    angular_terms_ = angular_terms(Rca, ShfZ, EtaA, Zeta, ShfA, vec1, vec2)
    angular_aev = angular_terms_.new_zeros(num_molecules * num_atoms * num_species_pairs, angular_sublength)
    index = central_atom_index * num_species_pairs + triu_index[species1_, species2_]
    angular_aev.index_add_(0, index, angular_terms_)
    angular_aev = angular_aev.reshape(num_molecules, num_atoms, angular_length)
    return torch.cat([radial_aev, angular_aev], dim=-1)


class AEVComputer(torch.nn.Module):
    r"""The AEV computer that takes coordinates as input and outputs aevs.

    Arguments:
        Rcr (float): :math:`R_C` in equation (2) when used at equation (3)
            in the `ANI paper`_.
        Rca (float): :math:`R_C` in equation (2) when used at equation (4)
            in the `ANI paper`_.
        EtaR (:class:`torch.Tensor`): The 1D tensor of :math:`\eta` in
            equation (3) in the `ANI paper`_.
        ShfR (:class:`torch.Tensor`): The 1D tensor of :math:`R_s` in
            equation (3) in the `ANI paper`_.
        EtaA (:class:`torch.Tensor`): The 1D tensor of :math:`\eta` in
            equation (4) in the `ANI paper`_.
        Zeta (:class:`torch.Tensor`): The 1D tensor of :math:`\zeta` in
            equation (4) in the `ANI paper`_.
        ShfA (:class:`torch.Tensor`): The 1D tensor of :math:`R_s` in
            equation (4) in the `ANI paper`_.
        ShfZ (:class:`torch.Tensor`): The 1D tensor of :math:`\theta_s` in
            equation (4) in the `ANI paper`_.
        num_species (int): Number of supported atom types.

    .. _ANI paper:
        http://pubs.rsc.org/en/Content/ArticleLanding/2017/SC/C6SC05720A#!divAbstract
    """
    __constants__ = ['Rcr', 'Rca', 'num_species', 'radial_sublength',
                     'radial_length', 'angular_sublength', 'angular_length',
                     'aev_length']

    def __init__(self, Rcr, Rca, EtaR, ShfR, EtaA, Zeta, ShfA, ShfZ, num_species):
        super(AEVComputer, self).__init__()
        self.Rcr = Rcr
        self.Rca = Rca
        # convert constant tensors to a ready-to-broadcast shape
        # shape convension (..., EtaR, ShfR)
        self.register_buffer('EtaR', EtaR.view(-1, 1))
        self.register_buffer('ShfR', ShfR.view(1, -1))
        # shape convension (..., EtaA, Zeta, ShfA, ShfZ)
        self.register_buffer('EtaA', EtaA.view(-1, 1, 1, 1))
        self.register_buffer('Zeta', Zeta.view(1, -1, 1, 1))
        self.register_buffer('ShfA', ShfA.view(1, 1, -1, 1))
        self.register_buffer('ShfZ', ShfZ.view(1, 1, 1, -1))

        self.num_species = num_species
        # The length of radial subaev of a single species
        self.radial_sublength = self.EtaR.numel() * self.ShfR.numel()
        # The length of full radial aev
        self.radial_length = self.num_species * self.radial_sublength
        # The length of angular subaev of a single species
        self.angular_sublength = self.EtaA.numel() * self.Zeta.numel() * self.ShfA.numel() * self.ShfZ.numel()
        # The length of full angular aev
        self.angular_length = (self.num_species * (self.num_species + 1)) // 2 * self.angular_sublength
        # The length of full aev
        self.aev_length = self.radial_length + self.angular_length
        self.sizes = self.num_species, self.radial_sublength, self.radial_length, self.angular_sublength, self.angular_length, self.aev_length

        self.register_buffer('triu_index', triu_index(num_species))

        # Set up default cell and compute default shifts.
        # These values are used when cell and pbc switch are not given.
        cutoff = max(self.Rcr, self.Rca)
        default_cell = torch.eye(3, dtype=self.EtaR.dtype, device=self.EtaR.device)
        default_pbc = torch.zeros(3, dtype=torch.uint8, device=self.EtaR.device)
        default_shifts = compute_shifts(default_cell, default_pbc, cutoff)
        self.register_buffer('default_cell', default_cell)
        self.register_buffer('default_shifts', default_shifts)

    def constants(self):
        return self.Rcr, self.EtaR, self.ShfR, self.Rca, self.ShfZ, self.EtaA, self.Zeta, self.ShfA

    # @torch.jit.script_method
    def forward(self, input):
        """Compute AEVs

        Arguments:
            input (tuple): Can be one of the following two cases:

                If you don't care about periodic boundary conditions at all,
                then input can be a tuple of two tensors: species and coordinates.
                species must have shape ``(C, A)`` and coordinates must have
                shape ``(C, A, 3)``, where ``C`` is the number of molecules
                in a chunk, and ``A`` is the number of atoms.

                If you want to apply periodic boundary conditions, then the input
                would be a tuple of four tensors: species, coordinates, cell, pbc
                where species and coordinates are the same as described above, cell
                is a tensor of shape (3, 3) of the three vectors defining unit cell:

                .. code-block:: python

                    tensor([[x1, y1, z1],
                            [x2, y2, z2],
                            [x3, y3, z3]])

                and pbc is boolean vector of size 3 storing if pbc is enabled
                for that direction.

        Returns:
            tuple: Species and AEVs. species are the species from the input
            unchanged, and AEVs is a tensor of shape
            ``(C, A, self.aev_length())``
        """
        if len(input) == 2:
            species, coordinates = input
            cell = self.default_cell
            shifts = self.default_shifts
        else:
            assert len(input) == 4
            species, coordinates, cell, pbc = input
            cutoff = max(self.Rcr, self.Rca)
            shifts = compute_shifts(cell, pbc, cutoff)
        return species, compute_aev(species, coordinates, cell, shifts, self.triu_index, self.constants(), self.sizes)<|MERGE_RESOLUTION|>--- conflicted
+++ resolved
@@ -258,17 +258,9 @@
     local_index2 = rev_indices[sorted_local_index2]
 
     # compute mapping between representation of central-other to pair
-<<<<<<< HEAD
     sign1 = (local_index1 < n).to(torch.long) * 2 - 1
     sign2 = (local_index2 < n).to(torch.long) * 2 - 1
     return molecule_index, central_atom_index, local_index1 % n, local_index2 % n, sign1, sign2
-=======
-    sign1 = torch.where(local_index1 < n, torch.ones_like(local_index1), -torch.ones_like(local_index1))
-    sign2 = torch.where(local_index2 < n, torch.ones_like(local_index2), -torch.ones_like(local_index2))
-    pair_index1 = torch.where(local_index1 < n, local_index1, local_index1 - n)
-    pair_index2 = torch.where(local_index2 < n, local_index2, local_index2 - n)
-    return central_atom_index, pair_index1, pair_index2, sign1, sign2
->>>>>>> 276a886d
 
 
 # torch.jit.script
