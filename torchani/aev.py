from __future__ import division
import torch
from . import _six  # noqa:F401
import math
from torch import Tensor
from typing import Tuple
import torchsnooper


# @torch.jit.script
#@torchsnooper.snoop()
def cutoff_cosine(distances, cutoff):
    # type: (Tensor, float) -> Tensor
    return torch.where(
        distances <= cutoff,
        0.5 * torch.cos(math.pi * distances / cutoff) + 0.5,
        torch.zeros_like(distances)
    )


# @torch.jit.script
#@torchsnooper.snoop()
def radial_terms(Rcr, EtaR, ShfR, distances):
    # type: (float, Tensor, Tensor, Tensor) -> Tensor
    """Compute the radial subAEV terms of the center atom given neighbors

    This correspond to equation (3) in the `ANI paper`_. This function just
    compute the terms. The sum in the equation is not computed.
    The input tensor have shape (conformations, atoms, N), where ``N``
    is the number of neighbor atoms within the cutoff radius and output
    tensor should have shape
    (conformations, atoms, ``self.radial_sublength()``)

    .. _ANI paper:
        http://pubs.rsc.org/en/Content/ArticleLanding/2017/SC/C6SC05720A#!divAbstract
    """
    distances = distances.unsqueeze(-1).unsqueeze(-1)
    fc = cutoff_cosine(distances, Rcr)
    # Note that in the equation in the paper there is no 0.25
    # coefficient, but in NeuroChem there is such a coefficient.
    # We choose to be consistent with NeuroChem instead of the paper here.
    ret = 0.25 * torch.exp(-EtaR * (distances - ShfR)**2) * fc
    # At this point, ret now have shape
    # (conformations, atoms, N, ?, ?) where ? depend on constants.
    # We then should flat the last 4 dimensions to view the subAEV as one
    # dimension vector
    return ret.flatten(start_dim=-2)


# @torch.jit.script
#@torchsnooper.snoop()
def angular_terms(Rca, ShfZ, EtaA, Zeta, ShfA, vectors1, vectors2):
    # type: (float, Tensor, Tensor, Tensor, Tensor, Tensor, Tensor) -> Tensor
    """Compute the angular subAEV terms of the center atom given neighbor pairs.

    This correspond to equation (4) in the `ANI paper`_. This function just
    compute the terms. The sum in the equation is not computed.
    The input tensor have shape (conformations, atoms, N), where N
    is the number of neighbor atom pairs within the cutoff radius and
    output tensor should have shape
    (conformations, atoms, ``self.angular_sublength()``)

    .. _ANI paper:
        http://pubs.rsc.org/en/Content/ArticleLanding/2017/SC/C6SC05720A#!divAbstract
    """
    vectors1 = vectors1.unsqueeze(-1).unsqueeze(-1).unsqueeze(-1).unsqueeze(-1)
    vectors2 = vectors2.unsqueeze(-1).unsqueeze(-1).unsqueeze(-1).unsqueeze(-1)
    distances1 = vectors1.norm(2, dim=-5)
    distances2 = vectors2.norm(2, dim=-5)

    # 0.95 is multiplied to the cos values to prevent acos from
    # returning NaN.
    cos_angles = 0.95 * torch.nn.functional.cosine_similarity(vectors1, vectors2, dim=-5)
    angles = torch.acos(cos_angles)

    fcj1 = cutoff_cosine(distances1, Rca)
    fcj2 = cutoff_cosine(distances2, Rca)
    factor1 = ((1 + torch.cos(angles - ShfZ)) / 2) ** Zeta
    factor2 = torch.exp(-EtaA * ((distances1 + distances2) / 2 - ShfA) ** 2)
    ret = 2 * factor1 * factor2 * fcj1 * fcj2
    # At this point, ret now have shape
    # (conformations, atoms, N, ?, ?, ?, ?) where ? depend on constants.
    # We then should flat the last 4 dimensions to view the subAEV as one
    # dimension vector
    return ret.flatten(start_dim=-4)


# @torch.jit.script
#@torchsnooper.snoop()
def compute_shifts(cell, pbc, cutoff):
    """Compute the shifts of unit cell along the given cell vectors to make it
    large enough to contain all pairs of neighbor atoms with PBC under
    consideration

    Arguments:
        cell (:class:`torch.Tensor`): tensor of shape (3, 3) of the three
        vectors defining unit cell:
            tensor([[x1, y1, z1], [x2, y2, z2], [x3, y3, z3]])
        cutoff (float): the cutoff inside which atoms are considered pairs
        pbc (:class:`torch.Tensor`): boolean vector of size 3 storing
            if pbc is enabled for that direction.

    Returns:
        :class:`torch.Tensor`: long tensor of shifts. the center cell and
            symmetric cells are not included.
    """
    # type: (Tensor, Tensor, float) -> Tensor
    reciprocal_cell = cell.inverse().t()
    inv_distances = reciprocal_cell.norm(2, -1)
    num_repeats = torch.ceil(cutoff * inv_distances).to(torch.long)
    num_repeats = torch.where(pbc, num_repeats, torch.zeros_like(num_repeats))
    r1 = torch.arange(1, num_repeats[0] + 1, device=cell.device)
    r2 = torch.arange(1, num_repeats[1] + 1, device=cell.device)
    r3 = torch.arange(1, num_repeats[2] + 1, device=cell.device)
    o = torch.zeros(1, dtype=torch.long, device=cell.device)
    return torch.cat([
        torch.cartesian_prod(r1, r2, r3),
        torch.cartesian_prod(r1, r2, o),
        torch.cartesian_prod(r1, r2, -r3),
        torch.cartesian_prod(r1, o, r3),
        torch.cartesian_prod(r1, o, o),
        torch.cartesian_prod(r1, o, -r3),
        torch.cartesian_prod(r1, -r2, r3),
        torch.cartesian_prod(r1, -r2, o),
        torch.cartesian_prod(r1, -r2, -r3),
        torch.cartesian_prod(o, r2, r3),
        torch.cartesian_prod(o, r2, o),
        torch.cartesian_prod(o, r2, -r3),
        torch.cartesian_prod(o, o, r3),
    ])


# @torch.jit.script
#@torchsnooper.snoop()
def neighbor_pairs(padding_mask, coordinates, cell, shifts, cutoff):
    """Compute pairs of atoms that are neighbors

    Arguments:
        padding_mask (:class:`torch.Tensor`): boolean tensor of shape
            (molecules, atoms) for padding mask. 1 == is padding.
        coordinates (:class:`torch.Tensor`): tensor of shape
            (molecules, atoms, 3) for atom coordinates.
        cell (:class:`torch.Tensor`): tensor of shape (3, 3) of the three vectors
            defining unit cell: tensor([[x1, y1, z1], [x2, y2, z2], [x3, y3, z3]])
        cutoff (float): the cutoff inside which atoms are considered pairs
        shifts (:class:`torch.Tensor`): tensor of shape (?, 3) storing shifts
    """
    # type: (Tensor, Tensor, Tensor, Tensor, float) -> Tuple[Tensor, Tensor, Tensor, Tensor]

    coordinates = coordinates.detach()
    cell = cell.detach()
    num_atoms = padding_mask.shape[1]
    all_atoms = torch.arange(num_atoms, device=cell.device)

    # Step 2: center cell
    p1_center, p2_center = torch.combinations(all_atoms).unbind(-1)
    shifts_center = shifts.new_zeros(p1_center.shape[0], 3)

    # Step 3: cells with shifts
    # shape convention (shift index, molecule index, atom index, 3)
    num_shifts = shifts.shape[0]
    all_shifts = torch.arange(num_shifts, device=cell.device)
    shift_index, p1, p2 = torch.cartesian_prod(all_shifts, all_atoms, all_atoms).unbind(-1)
    shifts_outide = shifts.index_select(0, shift_index)

    # Step 4: combine results for all cells
    shifts_all = torch.cat([shifts_center, shifts_outide])
    del shifts_center, shifts_outide
    shift_values = torch.mm(shifts_all.to(cell.dtype), cell)

    p1_all = torch.cat([p1_center, p1])
    del p1_center, p1
    p2_all = torch.cat([p2_center, p2])
    del p2_center, p2

    # step 5, compute distances, and find all pairs within cutoff
    distances = (coordinates.index_select(1, p1_all) - coordinates.index_select(1, p2_all) + shift_values).norm(2, -1)
    padding_mask = (padding_mask.index_select(1, p1_all)) | (padding_mask.index_select(1, p2_all))
    distances.masked_fill_(padding_mask, math.inf)
    in_cutoff = (distances <= cutoff).nonzero()
    molecule_index, pair_index = in_cutoff.unbind(1)
    molecule_index *= num_atoms
    atom_index1 = p1_all[pair_index]
    atom_index2 = p2_all[pair_index]
    shifts = shifts_all.index_select(0, pair_index)
    return molecule_index + atom_index1, molecule_index + atom_index2, shifts


# torch.jit.script
#@torchsnooper.snoop()
def triu_index(num_species):
    species = torch.arange(num_species)
    species1, species2 = torch.combinations(species, r=2, with_replacement=True).unbind(-1)
    pair_index = torch.arange(species1.shape[0])
    ret = torch.zeros(num_species, num_species, dtype=torch.long)
    ret[species1, species2] = pair_index
    ret[species2, species1] = pair_index
    return ret


# torch.jit.script
#@torchsnooper.snoop()
def convert_pair_index(index):
    """Let's say we have a pair:
    index: 0 1 2 3 4 5 6 7 8 9 ...
    elem1: 0 0 1 0 1 2 0 1 2 3 ...
    elem2: 1 2 2 3 3 3 4 4 4 4 ...
    This function convert index back to elem1 and elem2

    To implement this, divide it into groups, the first group contains 1
    elements, the second contains 2 elements, ..., the nth group contains
    n elements.

    Let's say we want to compute the elem1 and elem2 for index i. We first find
    the number of complete groups contained in index 0, 1, ..., i - 1
    (all inclusive, not including i), then i will be in the next group. Let's
    say there are N complete groups, then these N groups contains
    N * (N + 1) / 2 elements, solving for the largest N that satisfies
    N * (N + 1) / 2 <= i, will get the N we want.
    """
    n = (torch.sqrt(1.0 + 8.0 * index.to(torch.float)) - 1.0) / 2.0
    n = torch.floor(n).to(torch.long)
    return index - n * (n + 1) / 2, n + 1


# torch.jit.script
#@torchsnooper.snoop()
def cumsum_from_zero(input_):
    cumsum = torch.cumsum(input_, dim=0)
    cumsum = torch.cat([input_.new_tensor([0]), cumsum[:-1]])
    return cumsum


# torch.jit.script
#@torchsnooper.snoop()
def triple_by_molecule(atom_index1, atom_index2, required_mask, force_cpu=False):
    """Input: indices for pairs of atoms that are close to each other.
    each pair only appear once, i.e. only one of the pairs (1, 2) and
    (2, 1) exists.

    Output: indices for all central atoms and it pairs of neighbors. For
    example, if input has pair (0, 1), (0, 2), (0, 3), (0, 4), (1, 2),
    (1, 3), (1, 4), (2, 3), (2, 4), (3, 4), then the output would have
    central atom 0, 1, 2, 3, 4 and for cental atom 0, its pairs of neighbors
    are (1, 2), (1, 3), (1, 4), (2, 3), (2, 4), (3, 4)
    """
    device = atom_index1.device
    if force_cpu:
        atom_index1 = atom_index1.cpu()
        atom_index2 = atom_index2.cpu()
        required_mask = required_mask.cpu()
    # convert representation from pair to central-others
    n = atom_index1.shape[0]
    ai1 = torch.cat([atom_index1, atom_index2])
    sorted_ai1, rev_indices = ai1.sort()

    # sort and compute unique key
    uniqued_central_atom_index, counts = torch.unique_consecutive(sorted_ai1, return_counts=True)
    del sorted_ai1

    # do local combinations within unique key, assuming sorted
    pair_sizes = counts * (counts - 1) // 2
    total_size = pair_sizes.sum()
    pair_indices = torch.repeat_interleave(pair_sizes)
    central_atom_index = uniqued_central_atom_index.index_select(0, pair_indices)
    required_indices = required_mask.flatten()[central_atom_index].nonzero().squeeze()
    central_atom_index = central_atom_index.index_select(0, required_indices)
    pair_indices = pair_indices.index_select(0, required_indices)
    del uniqued_central_atom_index
    cumsum = cumsum_from_zero(pair_sizes)
    del pair_sizes
    cumsum = cumsum.index_select(0, pair_indices)
    sorted_local_pair_index = torch.arange(total_size, device=cumsum.device).index_select(0, required_indices) - cumsum
    sorted_local_index1, sorted_local_index2 = convert_pair_index(sorted_local_pair_index)
    del sorted_local_pair_index
    cumsum = cumsum_from_zero(counts)
    del counts
    cumsum = cumsum.index_select(0, pair_indices)
    sorted_local_index1 += cumsum
    sorted_local_index2 += cumsum
    del cumsum

    # unsort result from last part
    local_index1 = rev_indices[sorted_local_index1]
    del sorted_local_index1
    local_index2 = rev_indices[sorted_local_index2]
    del sorted_local_index2

    # compute mapping between representation of central-other to pair
<<<<<<< HEAD
    sign1 = ((local_index1 < n) * 2).to(torch.long) - 1
    sign2 = ((local_index2 < n) * 2).to(torch.long) - 1

    # filter required
    local_index1 = local_index1 % n
    local_index2 = local_index2 % n
    return central_atom_index.to(device), local_index1.to(device), local_index2.to(device), sign1.to(device), sign2.to(device)


def filter_required(required_mask, atom_index1, atom_index2, shifts):
    atom_mask1 = required_mask.flatten()[atom_index1]
    atom_mask2 = required_mask.flatten()[atom_index2]
    atom_mask = atom_index1 | atom_index2
    interested_indices = atom_mask.nonzero().squeeze()
    atom_index1 = atom_index1.index_select(0, interested_indices)
    atom_index2 = atom_index2.index_select(0, interested_indices)
    shifts = shifts.index_select(0, interested_indices)
    return atom_index1, atom_index2, shifts
=======
    sign1 = ((local_index1 < n).to(torch.long) * 2) - 1
    sign2 = ((local_index2 < n).to(torch.long) * 2) - 1
    return central_atom_index, local_index1 % n, local_index2 % n, sign1, sign2
>>>>>>> 0fbd69e9


# torch.jit.script
#@torchsnooper.snoop()
def compute_aev(species, coordinates, cell, shifts, triu_index, constants, sizes, required_mask, force_cpu=False):
    Rcr, EtaR, ShfR, Rca, ShfZ, EtaA, Zeta, ShfA = constants
    num_species, radial_sublength, radial_length, angular_sublength, angular_length, aev_length = sizes
    num_molecules = species.shape[0]
    num_atoms = species.shape[1]
    num_species_pairs = angular_length // angular_sublength
    cutoff = max(Rcr, Rca)

    atom_index1, atom_index2, shifts = neighbor_pairs(species == -1, coordinates, cell, shifts, cutoff)
    atom_index1, atom_index2, shifts = filter_required(required_mask, atom_index1, atom_index2, shifts)
    species = species.flatten()
    coordinates = coordinates.flatten(0, 1)
    species1 = species[atom_index1]
    species2 = species[atom_index2]
    shift_values = torch.mm(shifts.to(cell.dtype), cell)

    vec = coordinates.index_select(0, atom_index1) - coordinates.index_select(0, atom_index2) + shift_values
    distances = vec.norm(2, -1)

    # compute radial aev
    radial_terms_ = radial_terms(Rcr, EtaR, ShfR, distances)
    radial_aev = radial_terms_.new_zeros(num_molecules * num_atoms * num_species, radial_sublength)
    index1 = atom_index1 * num_species + species2
    index2 = atom_index2 * num_species + species1
    radial_aev.index_add_(0, index1, radial_terms_)
    radial_aev.index_add_(0, index2, radial_terms_)
    radial_aev = radial_aev.reshape(num_molecules, num_atoms, radial_length)

    # compute angular aev
    chunksize = 2048
    angular_aev = radial_aev.new_zeros(num_molecules * num_atoms * num_species_pairs, angular_sublength)
    central_atom_index, pair_index1, pair_index2, sign1, sign2 = triple_by_molecule(atom_index1, atom_index2, required_mask, force_cpu)
    central_atom_index_chunks = central_atom_index.split(chunksize)
    del central_atom_index
    pair_index1_chunks = pair_index1.split(chunksize)
    del pair_index1
    pair_index2_chunks = pair_index2.split(chunksize)
    del pair_index2
    sign1_chunks = sign1.split(chunksize)
    del sign1
    sign2_chunks = sign2.split(chunksize)
    del sign2
    for central_atom_index, pair_index1, pair_index2, sign1, sign2 in zip(central_atom_index_chunks, pair_index1_chunks, pair_index2_chunks, sign1_chunks, sign2_chunks):
        vec1 = vec.index_select(0, pair_index1) * sign1.unsqueeze(1).to(vec.dtype)
        vec2 = vec.index_select(0, pair_index2) * sign2.unsqueeze(1).to(vec.dtype)
        species1_ = torch.where(sign1 == 1, species2[pair_index1], species1[pair_index1])
        species2_ = torch.where(sign2 == 1, species2[pair_index2], species1[pair_index2])
        angular_terms_ = angular_terms(Rca, ShfZ, EtaA, Zeta, ShfA, vec1, vec2)
        index = central_atom_index * num_species_pairs + triu_index[species1_, species2_]
        angular_aev.index_add_(0, index, angular_terms_)
    angular_aev = angular_aev.reshape(num_molecules, num_atoms, angular_length)
    return torch.cat([radial_aev, angular_aev], dim=-1)


class AEVComputer(torch.nn.Module):
    r"""The AEV computer that takes coordinates as input and outputs aevs.

    Arguments:
        Rcr (float): :math:`R_C` in equation (2) when used at equation (3)
            in the `ANI paper`_.
        Rca (float): :math:`R_C` in equation (2) when used at equation (4)
            in the `ANI paper`_.
        EtaR (:class:`torch.Tensor`): The 1D tensor of :math:`\eta` in
            equation (3) in the `ANI paper`_.
        ShfR (:class:`torch.Tensor`): The 1D tensor of :math:`R_s` in
            equation (3) in the `ANI paper`_.
        EtaA (:class:`torch.Tensor`): The 1D tensor of :math:`\eta` in
            equation (4) in the `ANI paper`_.
        Zeta (:class:`torch.Tensor`): The 1D tensor of :math:`\zeta` in
            equation (4) in the `ANI paper`_.
        ShfA (:class:`torch.Tensor`): The 1D tensor of :math:`R_s` in
            equation (4) in the `ANI paper`_.
        ShfZ (:class:`torch.Tensor`): The 1D tensor of :math:`\theta_s` in
            equation (4) in the `ANI paper`_.
        num_species (int): Number of supported atom types.

    .. _ANI paper:
        http://pubs.rsc.org/en/Content/ArticleLanding/2017/SC/C6SC05720A#!divAbstract
    """
    __constants__ = ['Rcr', 'Rca', 'num_species', 'radial_sublength',
                     'radial_length', 'angular_sublength', 'angular_length',
                     'aev_length']

    def __init__(self, Rcr, Rca, EtaR, ShfR, EtaA, Zeta, ShfA, ShfZ, num_species):
        super(AEVComputer, self).__init__()
        self.Rcr = Rcr
        self.Rca = Rca
        # convert constant tensors to a ready-to-broadcast shape
        # shape convension (..., EtaR, ShfR)
        self.register_buffer('EtaR', EtaR.view(-1, 1))
        self.register_buffer('ShfR', ShfR.view(1, -1))
        # shape convension (..., EtaA, Zeta, ShfA, ShfZ)
        self.register_buffer('EtaA', EtaA.view(-1, 1, 1, 1))
        self.register_buffer('Zeta', Zeta.view(1, -1, 1, 1))
        self.register_buffer('ShfA', ShfA.view(1, 1, -1, 1))
        self.register_buffer('ShfZ', ShfZ.view(1, 1, 1, -1))

        self.num_species = num_species
        # The length of radial subaev of a single species
        self.radial_sublength = self.EtaR.numel() * self.ShfR.numel()
        # The length of full radial aev
        self.radial_length = self.num_species * self.radial_sublength
        # The length of angular subaev of a single species
        self.angular_sublength = self.EtaA.numel() * self.Zeta.numel() * self.ShfA.numel() * self.ShfZ.numel()
        # The length of full angular aev
        self.angular_length = (self.num_species * (self.num_species + 1)) // 2 * self.angular_sublength
        # The length of full aev
        self.aev_length = self.radial_length + self.angular_length
        self.sizes = self.num_species, self.radial_sublength, self.radial_length, self.angular_sublength, self.angular_length, self.aev_length

        self.register_buffer('triu_index', triu_index(num_species))

        # Set up default cell and compute default shifts.
        # These values are used when cell and pbc switch are not given.
        cutoff = max(self.Rcr, self.Rca)
        default_cell = torch.eye(3, dtype=self.EtaR.dtype, device=self.EtaR.device)
        default_pbc = torch.zeros(3, dtype=torch.bool, device=self.EtaR.device)
        default_shifts = compute_shifts(default_cell, default_pbc, cutoff)
        self.register_buffer('default_cell', default_cell)
        self.register_buffer('default_shifts', default_shifts)

    def constants(self):
        return self.Rcr, self.EtaR, self.ShfR, self.Rca, self.ShfZ, self.EtaA, self.Zeta, self.ShfA

    # @torch.jit.script_method
    def forward(self, input_, required_mask=None, force_cpu=False):
        """Compute AEVs

        Arguments:
            input_ (tuple): Can be one of the following two cases:

                If you don't care about periodic boundary conditions at all,
                then input can be a tuple of two tensors: species and coordinates.
                species must have shape ``(C, A)`` and coordinates must have
                shape ``(C, A, 3)``, where ``C`` is the number of molecules
                in a chunk, and ``A`` is the number of atoms.

                If you want to apply periodic boundary conditions, then the input
                would be a tuple of four tensors: species, coordinates, cell, pbc
                where species and coordinates are the same as described above, cell
                is a tensor of shape (3, 3) of the three vectors defining unit cell:

                .. code-block:: python

                    tensor([[x1, y1, z1],
                            [x2, y2, z2],
                            [x3, y3, z3]])

                and pbc is boolean vector of size 3 storing if pbc is enabled
                for that direction.

        Returns:
            tuple: Species and AEVs. species are the species from the input
            unchanged, and AEVs is a tensor of shape
            ``(C, A, self.aev_length())``
        """
        if len(input_) == 2:
            species, coordinates = input_
            cell = self.default_cell
            shifts = self.default_shifts
        else:
            assert len(input_) == 4
            species, coordinates, cell, pbc = input_
            cutoff = max(self.Rcr, self.Rca)
            shifts = compute_shifts(cell, pbc, cutoff)
        if required_mask is None:
            required_mask = torch.ones_like(species, dtype=torch.uint8)
        return species, compute_aev(species, coordinates, cell, shifts, self.triu_index, self.constants(), self.sizes, required_mask, force_cpu)<|MERGE_RESOLUTION|>--- conflicted
+++ resolved
@@ -287,14 +287,9 @@
     del sorted_local_index2
 
     # compute mapping between representation of central-other to pair
-<<<<<<< HEAD
-    sign1 = ((local_index1 < n) * 2).to(torch.long) - 1
-    sign2 = ((local_index2 < n) * 2).to(torch.long) - 1
-
-    # filter required
-    local_index1 = local_index1 % n
-    local_index2 = local_index2 % n
-    return central_atom_index.to(device), local_index1.to(device), local_index2.to(device), sign1.to(device), sign2.to(device)
+    sign1 = ((local_index1 < n).to(torch.long) * 2) - 1
+    sign2 = ((local_index2 < n).to(torch.long) * 2) - 1
+    return central_atom_index, local_index1 % n, local_index2 % n, sign1, sign2
 
 
 def filter_required(required_mask, atom_index1, atom_index2, shifts):
@@ -306,11 +301,6 @@
     atom_index2 = atom_index2.index_select(0, interested_indices)
     shifts = shifts.index_select(0, interested_indices)
     return atom_index1, atom_index2, shifts
-=======
-    sign1 = ((local_index1 < n).to(torch.long) * 2) - 1
-    sign2 = ((local_index2 < n).to(torch.long) * 2) - 1
-    return central_atom_index, local_index1 % n, local_index2 % n, sign1, sign2
->>>>>>> 0fbd69e9
 
 
 # torch.jit.script
