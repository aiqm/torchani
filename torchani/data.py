from torch.utils.data import Dataset, DataLoader
from os.path import join, isfile, isdir
import os
from .pyanitools import anidataloader
from .env import default_dtype, default_device
import torch
import torch.utils.data as data
import pickle


class ANIDataset(Dataset):

    def __init__(self, path, chunk_size, shuffle=True, properties=['energies'],
<<<<<<< HEAD
                 dtype=default_dtype, device=default_device):
=======
                 transform=(), dtype=default_dtype):
>>>>>>> a8dc5a98
        super(ANIDataset, self).__init__()
        self.path = path
        self.chunks_size = chunk_size
        self.shuffle = shuffle
        self.properties = properties
        self.dtype = dtype
        self.device = device

        # get name of files storing data
        files = []
        if isdir(path):
            for f in os.listdir(path):
                f = join(path, f)
                if isfile(f) and (f.endswith('.h5') or f.endswith('.hdf5')):
                    files.append(f)
        elif isfile(path):
            files = [path]
        else:
            raise ValueError('Bad path')

        # generate chunks
        chunks = []
        for f in files:
            for m in anidataloader(f):
                full = {
                    'coordinates': torch.from_numpy(m['coordinates'])
                                        .type(dtype).to(device)
                }
                conformations = full['coordinates'].shape[0]
                for i in properties:
                    full[i] = torch.from_numpy(m[i]).type(dtype).to(device)
                species = m['species']
                if shuffle:
                    indices = torch.randperm(conformations, device=device)
                else:
                    indices = torch.arange(conformations, dtype=torch.int64, device=device)
                num_chunks = (conformations + chunk_size - 1) // chunk_size
                for i in range(num_chunks):
                    chunk_start = i * chunk_size
                    chunk_end = min(chunk_start + chunk_size, conformations)
                    chunk_indices = indices[chunk_start:chunk_end]
                    chunk = {}
                    for j in full:
                        chunk[j] = full[j].index_select(0, chunk_indices)
                    chunk['species'] = species
                    for t in transform:
                        chunk = t(chunk)
                    chunks.append(chunk)
        self.chunks = chunks

    def __getitem__(self, idx):
        return self.chunks[idx]

    def __len__(self):
        return len(self.chunks)


def maybe_create_checkpoint(checkpoint, dataset_path, chunk_size):
    if not os.path.isfile(checkpoint):
        full_dataset = ANIDataset(dataset_path, chunk_size)
        training_size = int(len(full_dataset) * 0.8)
        validation_size = int(len(full_dataset) * 0.1)
        testing_size = len(full_dataset) - training_size - validation_size
        lengths = [training_size, validation_size, testing_size]
        subsets = data.random_split(full_dataset, lengths)
        with open(checkpoint, 'wb') as f:
            pickle.dump(subsets, f)

    # load dataset from checkpoint file
    with open(checkpoint, 'rb') as f:
        training, validation, testing = pickle.load(f)
    return training, validation, testing


def _collate(batch):
    input_keys = ['coordinates', 'species']
    inputs = [{k: i[k] for k in input_keys} for i in batch]
    outputs = {}
    for i in batch:
        for j in i:
            if j in input_keys:
                continue
            if j not in outputs:
                outputs[j] = []
            outputs[j].append(i[j])
    for i in outputs:
        outputs[i] = torch.cat(outputs[i])
    return inputs, outputs


def dataloader(dataset, batch_chunks, shuffle=True, **kwargs):
    return DataLoader(dataset, batch_chunks, shuffle,
                      collate_fn=_collate, **kwargs)<|MERGE_RESOLUTION|>--- conflicted
+++ resolved
@@ -11,11 +11,7 @@
 class ANIDataset(Dataset):
 
     def __init__(self, path, chunk_size, shuffle=True, properties=['energies'],
-<<<<<<< HEAD
-                 dtype=default_dtype, device=default_device):
-=======
-                 transform=(), dtype=default_dtype):
->>>>>>> a8dc5a98
+                 transform=(), dtype=default_dtype, device=default_device):
         super(ANIDataset, self).__init__()
         self.path = path
         self.chunks_size = chunk_size
