from torch.utils.data import Dataset, DataLoader
from os.path import join, isfile, isdir
import os
from .pyanitools import anidataloader
import torch
import torch.utils.data as data
import pickle


class ANIDataset(Dataset):

    def __init__(self, path, chunk_size, shuffle=True,
                 properties=['energies']):
        super(ANIDataset, self).__init__()
        self.path = path
        self.chunks_size = chunk_size
        self.shuffle = shuffle
        self.properties = properties

        # get name of files storing data
        files = []
        if isdir(path):
            for f in os.listdir(path):
                f = join(path, f)
                if isfile(f) and (f.endswith('.h5') or f.endswith('.hdf5')):
                    files.append(f)
        elif isfile(path):
            files = [path]
        else:
            raise ValueError('Bad path')

        # generate chunks
        chunks = []
        for f in files:
            for m in anidataloader(f):
                full = {
                    'coordinates': torch.from_numpy(m['coordinates'])
                }
                conformations = full['coordinates'].shape[0]
                for i in properties:
                    full[i] = torch.from_numpy(m[i])
                species = m['species']
                if shuffle:
                    indices = torch.randperm(conformations)
                else:
                    indices = torch.arange(conformations, dtype=torch.int64)
                num_chunks = (conformations + chunk_size - 1) // chunk_size
                for i in range(num_chunks):
                    chunk_start = i * chunk_size
                    chunk_end = min(chunk_start + chunk_size, conformations)
                    chunk_indices = indices[chunk_start:chunk_end]
                    chunk = {}
                    for j in full:
                        chunk[j] = full[j].index_select(0, chunk_indices)
                    chunk['species'] = species
                    chunks.append(chunk)
        self.chunks = chunks

    def __getitem__(self, idx):
        return self.chunks[idx]

    def __len__(self):
        return len(self.chunks)


<<<<<<< HEAD
def maybe_create_checkpoint(checkpoint, dataset_path, chunk_size):
    if not os.path.isfile(checkpoint):
        full_dataset = ANIDataset(dataset_path, chunk_size)
        training_size = int(len(full_dataset) * 0.8)
        validation_size = int(len(full_dataset) * 0.1)
        testing_size = len(full_dataset) - training_size - validation_size
        lengths = [training_size, validation_size, testing_size]
        subsets = data.random_split(full_dataset, lengths)
        with open(checkpoint, 'wb') as f:
            pickle.dump(subsets, f)

    # load dataset from checkpoint file
    with open(checkpoint, 'rb') as f:
        training, validation, testing = pickle.load(f)
    return training, validation, testing
=======
def _collate(batch):
    input_keys = ['coordinates', 'species']
    inputs = [{k: i[k] for k in input_keys} for i in batch]
    outputs = {}
    for i in batch:
        for j in i:
            if j in input_keys:
                continue
            if j not in outputs:
                outputs[j] = []
            outputs[j].append(i[j])
    for i in outputs:
        outputs[i] = torch.cat(outputs[i])
    return inputs, outputs


def dataloader(dataset, batch_chunks, **kwargs):
    return DataLoader(dataset, batch_chunks, dataset.shuffle,
                      collate_fn=_collate, **kwargs)
>>>>>>> 965efee2
<|MERGE_RESOLUTION|>--- conflicted
+++ resolved
@@ -63,7 +63,6 @@
         return len(self.chunks)
 
 
-<<<<<<< HEAD
 def maybe_create_checkpoint(checkpoint, dataset_path, chunk_size):
     if not os.path.isfile(checkpoint):
         full_dataset = ANIDataset(dataset_path, chunk_size)
@@ -79,7 +78,7 @@
     with open(checkpoint, 'rb') as f:
         training, validation, testing = pickle.load(f)
     return training, validation, testing
-=======
+
 def _collate(batch):
     input_keys = ['coordinates', 'species']
     inputs = [{k: i[k] for k in input_keys} for i in batch]
@@ -98,5 +97,4 @@
 
 def dataloader(dataset, batch_chunks, **kwargs):
     return DataLoader(dataset, batch_chunks, dataset.shuffle,
-                      collate_fn=_collate, **kwargs)
->>>>>>> 965efee2
+                      collate_fn=_collate, **kwargs)