import typing as tp
import math

import torch
from torch import Tensor

from torchani.utils import map_to_central, cumsum_from_zero
from torchani.tuples import NeighborData


def rescreen(
    cutoff: float,
    neighbors: NeighborData,
) -> NeighborData:
    closer_indices = (neighbors.distances <= cutoff).nonzero().flatten()
    return NeighborData(
        indices=neighbors.indices.index_select(1, closer_indices),
        distances=neighbors.distances.index_select(0, closer_indices),
        diff_vectors=neighbors.diff_vectors.index_select(0, closer_indices),
    )


class Neighborlist(torch.nn.Module):
    default_pbc: Tensor
    default_cell: Tensor

    def __init__(self):
        """Compute pairs of atoms that are neighbors, uses pbc depending on
        weather pbc.any() is True or not

        Arguments:
            coordinates (:class:`torch.Tensor`): tensor of shape
                (molecules, atoms, 3) for atom coordinates.
        """
        super().__init__()
        self.register_buffer(
            "default_cell", torch.eye(3, dtype=torch.float), persistent=False
        )
        self.register_buffer(
            "default_pbc", torch.zeros(3, dtype=torch.bool), persistent=False
        )
        self.diff_vectors = torch.empty(0)

    @torch.jit.export
    def _compute_bounding_cell(
        self, coordinates: Tensor, eps: float
    ) -> tp.Tuple[Tensor, Tensor]:
        # this works but its not needed for this naive implementation
        # This should return a bounding cell
        # for the molecule, in all cases, also it displaces coordinates a fixed
        # value, so that they fit inside the cell completely. This should have
        # no effects on forces or energies

        # add an epsilon to pad due to floating point precision
        min_ = torch.min(coordinates.view(-1, 3), dim=0).values - eps
        max_ = torch.max(coordinates.view(-1, 3), dim=0).values + eps
        largest_dist = max_ - min_
        coordinates = coordinates - min_
        cell = self.default_cell * largest_dist
        assert (coordinates > 0.0).all()
        assert (coordinates < torch.norm(cell, dim=1)).all()
        return coordinates, cell

    def _screen_with_cutoff(
        self,
        cutoff: float,
        coordinates: Tensor,
        input_neighbor_indices: Tensor,
        shift_values: tp.Optional[Tensor] = None,
        mask: tp.Optional[Tensor] = None,
    ) -> NeighborData:
        # passing an infinite cutoff will only work for non pbc conditions
        # (shift values must be None)
        #
        # Screen a given neighborlist using a cutoff and return a neighborlist with
        # atoms that are within that cutoff, for all molecules in a coordinate set.
        #
        # If the initial coordinates have more than one molecule in the batch
        # dimension then this function expects an input neighborlist that
        # correctly indexes flattened coordinates obtained via
        # coordinates.view(-1, 3).  If the initial coordinates have only one
        # molecule then the output neighborlist will index non flattened
        # coordinates correctly

        # First we check if there are any dummy atoms in species, if there are
        # we get rid of those pairs to prevent wasting resources in calculation
        # of dummy distances
        if mask is not None:
            if mask.any():
                mask = mask.view(-1)[input_neighbor_indices.view(-1)].view(2, -1)
                non_dummy_pairs = (~torch.any(mask, dim=0)).nonzero().flatten()
                input_neighbor_indices = input_neighbor_indices.index_select(
                    1, non_dummy_pairs
                )
                # shift_values can be None when there are no pbc conditions to prevent
                # torch from launching kernels with only zeros
                if shift_values is not None:
                    shift_values = shift_values.index_select(0, non_dummy_pairs)

        coordinates = coordinates.view(-1, 3)
        # Difference vector and distances could be obtained for free when
        # screening, unfortunately distances have to be recalculated twice each
        # time they are screened, since otherwise torch prepares to calculate
        # derivatives of multiple distances that will later be disregarded
        if cutoff != math.inf:
            coordinates_ = coordinates.detach()
            # detached calculation #
            coords0 = coordinates_.index_select(0, input_neighbor_indices[0])
            coords1 = coordinates_.index_select(0, input_neighbor_indices[1])
            diff_vectors = coords0 - coords1
            if shift_values is not None:
                diff_vectors += shift_values
            distances = diff_vectors.norm(2, -1)
            in_cutoff = (distances <= cutoff).nonzero().flatten()
            # ------------------- #

            screened_neighbor_indices = input_neighbor_indices.index_select(
                1, in_cutoff
            )
            if shift_values is not None:
                shift_values = shift_values.index_select(0, in_cutoff)
        else:
            assert (
                shift_values is None
            ), "PBC can't be implemented with an infinite cutoff"
            screened_neighbor_indices = input_neighbor_indices

        coords0 = coordinates.index_select(0, screened_neighbor_indices[0])
        coords1 = coordinates.index_select(0, screened_neighbor_indices[1])
        screened_diff_vectors = coords0 - coords1
        if shift_values is not None:
            screened_diff_vectors += shift_values

        # This is the very first `diff_vectors` that are used to calculate
        # various potentials: 2-body (radial), 3-body (angular), repulsion,
        # dispersion and etc. To enable stress calculation using partial_fdotr
        # approach, `diff_vectors` requires the `requires_grad` flag to be set
        # and needs to be saved for future differentiation.
        screened_diff_vectors.requires_grad_()
        self.diff_vectors = screened_diff_vectors

        screened_distances = screened_diff_vectors.norm(2, -1)
        return NeighborData(
            indices=screened_neighbor_indices,
            distances=screened_distances,
            diff_vectors=screened_diff_vectors,
        )

    def get_diff_vectors(self):
        return self.diff_vectors

    @torch.jit.export
    def _recast_long_buffers(self) -> None:
        pass


class FullPairwise(Neighborlist):
    default_shift_values: Tensor

    def __init__(self):
        """Compute pairs of atoms that are neighbors, uses pbc depending on
        weather pbc.any() is True or not
        """
        super().__init__()
        self.register_buffer(
            "default_shift_values", torch.tensor(0.0), persistent=False
        )

    def forward(
        self,
        species: Tensor,
        coordinates: Tensor,
        cutoff: float,
        cell: tp.Optional[Tensor] = None,
        pbc: tp.Optional[Tensor] = None,
    ) -> NeighborData:
        """
        Arguments:
            coordinates (:class:`torch.Tensor`): tensor of shape
                (molecules, atoms, 3) for atom coordinates.
            cell (:class:`torch.Tensor`): tensor of shape (3, 3) of the three vectors
                defining unit cell: tensor([[x1, y1, z1], [x2, y2, z2], [x3, y3, z3]])
            cutoff (float): the cutoff inside which atoms are considered pairs
            pbc (:class:`torch.Tensor`): boolean tensor of shape (3,) storing
            wheather pbc is required
        """
        assert (cell is not None and pbc is not None) or (cell is None and pbc is None)
        cell = cell if cell is not None else self.default_cell
        pbc = pbc if pbc is not None else self.default_pbc

        mask = species == -1
        if pbc.any():
            atom_index12, shift_indices = self._full_pairwise_pbc(
                species, cutoff, cell, pbc
            )
            shift_values = shift_indices.to(cell.dtype) @ cell
            # before being screened the coordinates have to be mapped to the
            # central cell in case they are not inside it, this is not necessary
            # if there is no pbc
            coordinates = map_to_central(coordinates, cell, pbc)
            return self._screen_with_cutoff(
                cutoff, coordinates, atom_index12, shift_values, mask
            )
        else:
            num_molecules = species.shape[0]
            num_atoms = species.shape[1]
            # Create a pairwise neighborlist for all molecules and all atoms,
            # assuming that there are no atoms at all. Dummy species will be
            # screened later
            atom_index12 = torch.triu_indices(
                num_atoms, num_atoms, 1, device=species.device
            )
            if num_molecules > 1:
                atom_index12 = atom_index12.unsqueeze(1).repeat(1, num_molecules, 1)
                atom_index12 += num_atoms * torch.arange(
                    num_molecules, device=mask.device
                ).view(1, -1, 1)
                atom_index12 = atom_index12.view(-1).view(2, -1)
            return self._screen_with_cutoff(
                cutoff, coordinates, atom_index12, shift_values=None, mask=mask
            )

    def _full_pairwise_pbc(
        self,
        species: Tensor,
        cutoff: float,
        cell: Tensor,
        pbc: Tensor,
    ) -> tp.Tuple[Tensor, Tensor]:
        cell = cell.detach()
        shifts = self._compute_shifts(cutoff, cell, pbc)
        num_atoms = species.shape[1]
        all_atoms = torch.arange(num_atoms, device=cell.device)

        # Step 2: center cell
        p12_center = torch.triu_indices(num_atoms, num_atoms, 1, device=cell.device)
        shifts_center = shifts.new_zeros((p12_center.shape[1], 3))

        # Step 3: cells with shifts
        # shape convention (shift index, molecule index, atom index, 3)
        num_shifts = shifts.shape[0]
        all_shifts = torch.arange(num_shifts, device=cell.device)
        prod = torch.cartesian_prod(all_shifts, all_atoms, all_atoms).t()
        shift_index = prod[0]
        p12 = prod[1:]
        shifts_outside = shifts.index_select(0, shift_index)

        # Step 4: combine results for all cells
        shifts_all = torch.cat([shifts_center, shifts_outside])
        all_atom_pairs = torch.cat([p12_center, p12], dim=1)
        return all_atom_pairs, shifts_all

    def _compute_shifts(self, cutoff: float, cell: Tensor, pbc: Tensor) -> Tensor:
        """Compute the shifts of unit cell along the given cell vectors to make it
        large enough to contain all pairs of neighbor atoms with PBC under
        consideration

        Arguments:
            cell (:class:`torch.Tensor`): tensor of shape (3, 3) of the three
            vectors defining unit cell:
                tensor([[x1, y1, z1], [x2, y2, z2], [x3, y3, z3]])
            pbc (:class:`torch.Tensor`): boolean vector of size 3 storing
                if pbc is enabled for that direction.

        Returns:
            :class:`torch.Tensor`: long tensor of shifts. the center cell and
                symmetric cells are not included.
        """
        reciprocal_cell = cell.inverse().t()
        inv_distances = reciprocal_cell.norm(2, -1)
        num_repeats = torch.ceil(cutoff * inv_distances).to(torch.long)
        num_repeats = torch.where(pbc, num_repeats, num_repeats.new_zeros(()))
        r1 = torch.arange(1, num_repeats[0].item() + 1, device=cell.device)
        r2 = torch.arange(1, num_repeats[1].item() + 1, device=cell.device)
        r3 = torch.arange(1, num_repeats[2].item() + 1, device=cell.device)
        o = torch.zeros(1, dtype=torch.long, device=cell.device)
        return torch.cat(
            [
                torch.cartesian_prod(r1, r2, r3),
                torch.cartesian_prod(r1, r2, o),
                torch.cartesian_prod(r1, r2, -r3),
                torch.cartesian_prod(r1, o, r3),
                torch.cartesian_prod(r1, o, o),
                torch.cartesian_prod(r1, o, -r3),
                torch.cartesian_prod(r1, -r2, r3),
                torch.cartesian_prod(r1, -r2, o),
                torch.cartesian_prod(r1, -r2, -r3),
                torch.cartesian_prod(o, r2, r3),
                torch.cartesian_prod(o, r2, o),
                torch.cartesian_prod(o, r2, -r3),
                torch.cartesian_prod(o, o, r3),
            ]
        )


class CellList(Neighborlist):
    surround_offset_idx3: Tensor

    def __init__(self):
        super().__init__()
        # Get the grid_idx3 offsets for the surrounding buckets of an
        # arbitrary bucket (I think this is different from SANDER, not sure why)
        # NOTE: This assumes "1-bucket-per-cutoff"
        #
        # In order to avoid double counting, consider only half of the
        # surrounding buckets.
        #
        # Choose all buckets in the bottom plane, and the lower half of the
        # buckets in the same plane, not including the "self" bucket (maybe
        # other choices are possible).
        #
        # Order is reading order: "left-to-right, top-to-bottom"
        #
        # The selected buckets in the planes are:
        # ("x" selected elements, "-" non-selected and "o" reference element)
        # top,   same,  bottom,
        # |---|  |---|  |xxx|
        # |---|  |xo-|  |xxx|
        # |---|  |xxx|  |xxx|
        #
        # shape (neighbors=13, 3)
        self.register_buffer(
            "surround_offset_idx3",
            torch.tensor(
                [
                    # Surrounding buckets in the same plane (gz-offset = 0)
                    [-1, 0, 0],
                    [-1, -1, 0],
                    [0, -1, 0],
                    [1, -1, 0],
                    # Surrounding buckets in bottom plane (gz-offset = -1)
                    [-1, 1, -1],
                    [0, 1, -1],
                    [1, 1, -1],
                    [-1, 0, -1],
                    [0, 0, -1],
                    [1, 0, -1],
                    [-1, -1, -1],
                    [0, -1, -1],
                    [1, -1, -1],
                ],
                dtype=torch.long,
            ),
            persistent=False,
        )

    @torch.jit.export
    def _recast_long_buffers(self) -> None:
        self.surround_offset_idx3 = self.surround_offset_idx3.to(dtype=torch.long)

    def forward(
        self,
        species: Tensor,
        coordinates: Tensor,
        cutoff: float,
        cell: tp.Optional[Tensor] = None,
        pbc: tp.Optional[Tensor] = None,
    ) -> NeighborData:
        assert cutoff >= 0.0, "Cutoff must be a positive float"
        assert coordinates.shape[0] == 1, "Cell list doesn't support batches"
        if cell is None:
            assert pbc is None or not pbc.any()
        # If cell is None then a bounding cell for the molecule is obtained
        # from the coordinates, in this case the coordinates are assumed to be
        # mapped to the central cell, since anything else would be meaningless
        pbc = pbc if pbc is not None else self.default_pbc
        assert pbc.all() or (not pbc.any()), "CellList supports PBC in all or no dirs"

        if cell is None:
            # Displaced coordinates only used for computation if pbc is not required
            coordinates_displaced, cell = self._compute_bounding_cell(
                coordinates.detach(), eps=1e-3
            )
        else:
            coordinates_displaced = coordinates.detach()

        grid_shape = setup_grid(
            cell.detach(),
            cutoff,
        )

        # Since coords will be fractionalized they can lie outside the cell
        # before this step
        atom_pairs, shift_indices = self._compute_cell_list(
            coordinates_displaced.detach(),
            grid_shape,
            cell,
            pbc,
        )

        if pbc.any():
            assert shift_indices is not None
            shift_values = shift_indices.to(cell.dtype) @ cell
            # Before the screening step we map the coordinates to the central cell,
            # same as with a full pairwise calculation
            coordinates = map_to_central(coordinates, cell.detach(), pbc)
            return self._screen_with_cutoff(
                cutoff, coordinates, atom_pairs, shift_values, (species == -1)
            )
        return self._screen_with_cutoff(
            cutoff, coordinates, atom_pairs, None, (species == -1)
        )

    def _compute_cell_list(
        self,
        coordinates: Tensor,  # shape (C, A, 3)
        grid_shape: Tensor,  # shape (3,)
        cell: Tensor,  # shape (3, 3)
        pbc: Tensor,  # shape (3,)
    ) -> tp.Tuple[Tensor, tp.Optional[Tensor]]:
<<<<<<< HEAD
        # The central cell is spanned by a 3D grid of "buckets" or "grid elements"
        #
        # 1) Calculate the location of each atom in the 3D grid that spans the
        # cell. This location is given by a by a grid_idx3 "g3", and by a
        # single flat grid_idx "g"
        # shapes (C, A, 3) and (C, A) for g3[a] and g[a]
        atom_grid_idx3 = coords_to_grid_idx3(coordinates, cell, self.grid_shape)
        atom_grid_idx = flatten_grid_idx3(atom_grid_idx3, self.grid_shape)

        # 2) We want the image pairs 'inside' each central bucket
        # To do this we first need to calculate:
        # - The num of atoms in each bucket c[g]
        # - The max num atoms in any bucket c*
        # - The cumulative num of atoms BEFORE each bucket cc[g]
        count_in_grid, cumcount_in_grid = count_atoms_in_buckets(
            atom_grid_idx, self.grid_numel
        )
        count_in_grid_max: int = int(count_in_grid.max())
        _image_pairs_inside_buckets = image_pairs_inside_buckets(
=======
        # The cell is spanned by a 3D grid of "buckets" or "grid elements",
        # which has grid_shape=(GX, GY, GZ) and grid_numel=G=(GX * GY * GZ)

        # 1) Get location of each atom in the grid, given by a "grid_idx3"
        # or by a single flat "grid_idx" (g).
        # Shapes (C, A, 3) and (C, A)
        atom_grid_idx3 = coords_to_grid_idx3(coordinates, cell, grid_shape)
        atom_grid_idx = flatten_grid_idx3(atom_grid_idx3, grid_shape)

        # 2) Get image pairs of atoms WITHIN atoms inside a bucket
        # To do this, first calculate:
        # - Num atoms in each bucket "count_in_grid[g]", and the max, (c-max)
        # - Cumulative num atoms *before* each bucket "comcount_in_grid[g]"
        # Both shapes (G,)
        count_in_grid, cumcount_in_grid = count_atoms_in_buckets(
            atom_grid_idx, grid_shape
        )
        count_in_grid_max: int = int(count_in_grid.max())
        # Shape (2, W)
        _image_pairs_within = image_pairs_within(
>>>>>>> 1eaee855
            count_in_grid,
            cumcount_in_grid,
            count_in_grid_max,
        )

<<<<<<< HEAD
        # 3) We want the image pairs 'between' each central bucket
        # and the surrounding (neighboring) buckets
        #
        # Get the vector indices of all strict neighbors of each atom
        # this gives g3[a, n] and g[a, n]
        # shapes (C, A, N, 3) and (C, A, N)
        atom_neighbor_grid_idx3, atom_neighbor_grid_idx = self._get_neighbor_indices(
            atom_grid_idx3
        )

        # 4) Upper and lower part of the external pairlist this is the
        # correct "unpadded" upper
        # part of the pairlist it repeats each image
        # idx a number of times equal to the number of atoms on the
        # neighborhood of each atom

        # neighborhood count is A{n} (a), the number of atoms on the
        # neighborhood (all the neighbor buckets) of each atom,
        # A{n} (a) has shape 1 x A
        # neighbor_translation_types
        # has the type of shift for T(a, n), atom a,
        # neighbor bucket n
        neighbor_count = count_in_grid[atom_neighbor_grid_idx]
        neighbor_cumcount = cumcount_in_grid[atom_neighbor_grid_idx]
        neighbor_translation_types = self._get_neighbor_translation_types(
            atom_neighbor_grid_idx3
        )
        lower, between_pairs_translation_types = self._lower_between_image_pairs(
            neighbor_count,
            neighbor_cumcount,
            neighbor_translation_types,
=======
        # 3) Get image pairs BETWEEN atoms inside a bucket and its surrounding buckets
        # To do this, first get a grid_idx3 of the surrounding buckets of each atom
        # roughly: "grid_idx3[a, n, 3]" and "grid_idx[a, n]"
        # shapes (C, A, N, 3) and (C, A, N) (N=13 for 1-bucket-per-cutoff)
        # "atom_surround_idx3" has some negative idxs and some overflowing
        # idxs, so apply modulo grid_shape to flatten
        atom_surround_idx3 = self.grid_idx3_to_surround_idx3(atom_grid_idx3)
        # "atom_surround_idx" contains only positive idxs inside central cell
        atom_surround_idx = flatten_grid_idx3(
            atom_surround_idx3 % grid_shape, grid_shape
        )

        # 4) Calc upper and lower part of the image_pairs_between.
        # The "unpadded" upper part of the pairlist repeats each image idx a
        # number of times equal to the number of atoms on the surroundings of
        # each atom

        # Both shapes (C, A, N)
        count_in_atom_surround = count_in_grid[atom_surround_idx]
        cumcount_in_atom_surround = cumcount_in_grid[atom_surround_idx]
        # shape (C, A, N, 3), note that the -1 is needed here
        shift_idxs_between = -torch.div(
            atom_surround_idx3, grid_shape, rounding_mode="floor"
        )

        # Shapes (B,) and (B, 3)
        lower_between, shift_idxs_between = lower_image_pairs_between(
            count_in_atom_surround,
            cumcount_in_atom_surround,
            shift_idxs_between,
>>>>>>> 1eaee855
            count_in_grid_max,
        )

        # Total count of all atoms in buckets surrounding a given atom.
        # shape (C, A, N) -> (C, A) -> (C*A,) (get rid of C with view)
        total_count_in_atom_surround = count_in_atom_surround.sum(-1).view(-1)

        # Both shapes (C*A,) for i[a] and a[i]
        atom_to_image, image_to_atom = atom_image_converters(atom_grid_idx)

        # For each atom we have one image_pair_between associated with each of
        # the atoms in its surrounding buckets, so we repeat the image-idx of each
        # atom that many times.
        # shape (C*A,), (C*A) -> (B,)
        upper_between = torch.repeat_interleave(
            atom_to_image,
            total_count_in_atom_surround,
        )
        # shape (2, B)
        _image_pairs_between = torch.stack((upper_between, lower_between), dim=0)

        # 5) Get the necessary shifts. If no PBC is needed also get rid of the
        # image_pairs_between that need wrapping
        if not pbc.any():
            _image_pairs_between = _masked_select(
                _image_pairs_between,
                (shift_idxs_between == 0).all(dim=-1),
                1,
            )
<<<<<<< HEAD
            assert between_pairs_shift_indices.shape[-1] == 3
            within_pairs_shift_indices = torch.zeros(
                len(_image_pairs_inside_buckets[0]),
=======
            shift_idxs = None
        else:
            shift_idxs_within = torch.zeros(
                _image_pairs_within.shape[1],
>>>>>>> 1eaee855
                3,
                device=grid_shape.device,
                dtype=torch.long,
            )
<<<<<<< HEAD
            # -1 is necessary to ensure correct shifts
            shift_indices = -torch.cat(
                (between_pairs_shift_indices, within_pairs_shift_indices), dim=0
            )
        # concatenate within and between
        image_pairs = torch.cat(
            (between_image_pairs, _image_pairs_inside_buckets), dim=1
        )
        atom_pairs = image_to_atom[image_pairs]
        return atom_pairs, shift_indices

    def _setup_variables(self, cell: Tensor, cutoff: float, extra_space: float = 1e-5):
        device = cell.device
        # Get the shape (GX, GY, GZ) of the grid. Some extra space is used as slack
        # (consistent with SANDER neighborlist by default)
        #
        # The spherical factor is different from 1 in the case of nonorthogonal
        # boxes and accounts for the "spherical protrusion", which is related
        # to the fact that the sphere of radius "cutoff" around an atom needs
        # some extra space in nonorthogonal boxes.
=======
            shift_idxs = torch.cat((shift_idxs_between, shift_idxs_within), dim=0)

        # 6) Concatenate all image pairs, and convert to atom pairs
        image_pairs = torch.cat((_image_pairs_between, _image_pairs_within), dim=1)
        atom_pairs = image_to_atom[image_pairs]
        return atom_pairs, shift_idxs

    def grid_idx3_to_surround_idx3(self, atom_grid_idx3: Tensor) -> Tensor:
        # Calc the grid_idx3 and grid_idx associated with the buckets
        # surrounding a given atom.
>>>>>>> 1eaee855
        #
        # The surrounding buckets will either lie in the central cell or wrap
        # around one or more dimensions due to PBC. In the latter case the
        # atom_surround_idx3 may be negative, or larger than the corrseponding
        # grid_shape dim
        #
        # Depending on whether there is 1, 2 or 3 negative (or overflowing)
        # idxs, the atoms in the bucket should be shifted along 1, 2 or 3 dim,
        # since the central bucket is up against a wall, an edge or a corner
        # respectively.
        mols, atoms, _ = atom_grid_idx3.shape
        neighbors, _ = self.surround_offset_idx3.shape

        # This is actually strict surrounding buckets. "self bucket"
        # is not counted.

        # After this step some of the atom_surround_idx3 are negative, and some
        # will overflow. This determines which buckets to wrap later.
        atom_surround_idx3 = atom_grid_idx3.view(
            mols, atoms, 1, 3
        ) + self.surround_offset_idx3.view(mols, 1, neighbors, 3)
        return atom_surround_idx3


class VerletCellList(CellList):
    def __init__(
        self,
        skin: float = 1.0,
    ):
        super().__init__()
        if skin <= 0.0:
            raise ValueError("skin must be a positive float")
        self.skin = skin
        self.register_buffer(
            "old_shift_indices",
            torch.zeros(1, dtype=torch.long),
            persistent=False,
        )
        self.register_buffer(
            "old_atom_pairs",
            torch.zeros(1, dtype=torch.long),
            persistent=False,
        )
        self.register_buffer(
            "old_coordinates",
            torch.zeros(1),
            persistent=False,
        )
        self.register_buffer(
            "old_cell_lenghts",
            torch.zeros(1),
            persistent=False,
        )
        self._old_values_are_cached = False
        raise ValueError("VerletCellList is currently unsupported")

    def forward(
        self,
        species: Tensor,
        coordinates: Tensor,
        cutoff: float,
        cell: tp.Optional[Tensor] = None,
        pbc: tp.Optional[Tensor] = None,
    ) -> NeighborData:
        assert cutoff >= 0.0, "Cutoff must be a positive float"
        assert coordinates.shape[0] == 1, "Cell list doesn't support batches"
        if cell is None:
            assert pbc is None or not pbc.any()
        pbc = pbc if pbc is not None else self.default_pbc
        assert pbc.all() or (not pbc.any()), "CellList supports PBC in all or no dirs"

        if cell is None:
            # Displaced coordinates only used for computation if pbc is not required
            coordinates_displaced, cell = self._compute_bounding_cell(
                coordinates.detach(), eps=1e-3
            )
        else:
            coordinates_displaced = coordinates.detach()

        # Its not very costly to set up the grid each step,
        # and it avoids keeping track of a lot of state
        grid_shape = setup_grid(
            cell.detach(),
            cutoff,
        )
        cell_lengths = torch.linalg.norm(cell.detach(), dim=0)

        if self._can_use_old_list(coordinates_displaced, cell_lengths):
            # If a cell list is not needed use the old cached values
            # NOTE: Cached values should NOT be updated here
            atom_pairs = self.old_atom_pairs
            shift_indices: tp.Optional[Tensor] = self.old_shift_indices
        else:
            # The cell list is calculated with a skin (?) here.
            atom_pairs, shift_indices = self._compute_cell_list(
                coordinates_displaced.detach(),
                grid_shape,
                cell,
                pbc,
            )
            self._cache_values(
                atom_pairs,
                shift_indices,
                coordinates_displaced.detach(),
                cell_lengths,
            )

        if pbc.any():
            assert shift_indices is not None
            shift_values = shift_indices.to(cell.dtype) @ cell
            coordinates = map_to_central(coordinates, cell.detach(), pbc)
            return self._screen_with_cutoff(
                cutoff, coordinates, atom_pairs, shift_values, (species == -1)
            )
        return self._screen_with_cutoff(
            cutoff, coordinates, atom_pairs, None, (species == -1)
        )

    def _cache_values(
        self,
        atom_pairs: Tensor,
        shift_indices: tp.Optional[Tensor],
        coordinates: Tensor,
        cell_lengths: Tensor,
    ):
        if shift_indices is not None:
            self.old_shift_indices = shift_indices.detach()
        self.old_atom_pairs = atom_pairs.detach()
        self.old_coordinates = coordinates.detach()
        self.old_cell_lengths = cell_lengths.detach()
        self._old_values_are_cached = True

    @torch.jit.unused
    def reset_cached_values(self, dtype: torch.dtype = torch.float) -> None:
        device = self.surround_offset_idx3.device
        self._cache_values(
            torch.zeros(1, dtype=torch.long, device=device),
            torch.zeros(1, dtype=torch.long, device=device),
            torch.zeros(1, dtype=dtype, device=device),
            torch.zeros(1, dtype=dtype, device=device),
        )
        self._old_values_are_cached = False

    def _can_use_old_list(self, coordinates: Tensor, cell_lengths: Tensor) -> bool:
        if not self._old_values_are_cached:
            return False
        coordinates.detach_()
        cell_lengths.detach_()
        # Check if any coordinate moved more than half the skin depth,
        # If this happened, then the cell list has to be rebuilt
        cell_scaling = cell_lengths / self.old_cell_lenghts
        delta = coordinates - self.old_coordinates * cell_scaling
        dist_squared = delta.pow(2).sum(-1)
        return bool((dist_squared > (self.skin / 2) ** 2).all())


def coords_to_grid_idx3(
    coordinates: Tensor,  # shape (C, A, 3)
    cell: Tensor,  # shape (3, 3)
    grid_shape: Tensor,  # shape (3,)
) -> Tensor:
    # 1) Fractionalize coordinates. All coordinates will be relative to the
    # cell lengths after this step, which means they lie in the range [0., 1.)
    fractionals = coords_to_fractional(coordinates, cell)  # shape (C, A, 3)
    # 2) assign to each fractional the corresponding grid_idx3
    grid_idx3 = torch.floor(fractionals * grid_shape).to(torch.long)
    return grid_idx3


def coords_to_fractional(coordinates: Tensor, cell: Tensor) -> Tensor:
    # Scale coordinates to box size
    #
    # Make all coordinates relative to the box size. This means for
    # instance that if the coordinate is 3.15 times the cell length, it is
    # turned into 3.15; if it is 0.15 times the cell length, it is turned
    # into 0.15, etc
    fractional_coords = torch.matmul(coordinates, cell.inverse())
    # this is done to account for possible coordinates outside the box,
    # which amber does, in order to calculate diffusion coefficients, etc
    fractional_coords -= fractional_coords.floor()
    # fractional_coordinates should be in the range [0, 1.0)
    fractional_coords[fractional_coords >= 1.0] += -1.0
    fractional_coords[fractional_coords < 0.0] += 1.0
    return fractional_coords


<<<<<<< HEAD
def flatten_grid_idx3(grid_idx3: Tensor, grid_shape: Tensor) -> Tensor:
    # Converts a tensor that holds vector idxs (idx3) to one that holds
    # flat idxs (last dimension is removed).
    # For row-major flattening the factors needed are: (GY * GZ, GZ, 1)
=======
def flatten_grid_idx3(
    grid_idx3: Tensor,
    grid_shape: Tensor,
) -> Tensor:
    # Converts a tensor that holds idx3 (all of which lie inside the central
    # grid) to one that holds flat idxs (last dimension is removed). For
    # row-major flattening the factors needed are: (GY * GZ, GZ, 1)
>>>>>>> 1eaee855
    grid_factors = grid_shape.clone()
    grid_factors[0] = grid_shape[1] * grid_shape[2]
    grid_factors[1] = grid_shape[2]
    grid_factors[2] = 1
    return (grid_idx3 * grid_factors).sum(-1)


def atom_image_converters(grid_idx: Tensor) -> tp.Tuple[Tensor, Tensor]:
    # NOTE: Since sorting is not stable this may scramble the atoms
    # so that the atidx you get after applying
    # atidx_from_imidx[something] will not be the correct order
    # since what we want is the pairs this is fine, pairs are agnostic to
    # species. (?)

    # this are the "image indices", indices that sort atoms in the order of
    # the flattened bucket index.  Only occupied buckets are considered, so
    # if a bucket is unoccupied the index is not taken into account.  for
    # example if the atoms are distributed as:
    # / 1 9 8 / - / 3 2 4 / 7 /
    # where the bars delimit flat buckets, then the assoc. image indices
    # are:
    # / 0 1 2 / - / 3 4 5 / 6 /
    # atom indices can be reconstructed from the image indices, so the
    # pairlist can be built with image indices and then at the end calling
    # atom_indices_from_image_indices[pairlist] you convert to atom_indices

    # atom_to_image returns tensors that convert image indices into atom
    # indices and viceversa
    # move to device necessary? not sure
    grid_idx = grid_idx.view(-1)  # shape (C, A) -> (A,), get rid of C
    image_to_atom = torch.argsort(grid_idx)
    atom_to_image = torch.argsort(image_to_atom)
    # output shapes are (A,) (A,)
    return atom_to_image, image_to_atom


def count_atoms_in_buckets(
    atom_grid_idx: Tensor,  # shape (C, A)
    grid_shape: Tensor,
) -> tp.Tuple[Tensor, Tensor]:
    # NOTE: count in flat bucket: 3 0 0 0 ... 2 0 0 0 ... 1 0 1 0 ...,
    # shape is total grid elements G. grid_cumcount has the number of
    # atoms BEFORE a given bucket cumulative buckets count: 0 3 3 3 ... 3 5
    # 5 5 ... 5 6 6 7 ...
    atom_grid_idx = atom_grid_idx.view(-1)  # shape (A,), get rid of C
    # G = the total number of grid elements
<<<<<<< HEAD
    count_in_grid = torch.bincount(atom_grid_idx, minlength=grid_numel)
=======
    count_in_grid = torch.bincount(atom_grid_idx, minlength=int(grid_shape.prod()))
>>>>>>> 1eaee855
    # Both shape (G,)
    return count_in_grid, cumsum_from_zero(count_in_grid)


def setup_grid(
    cell: Tensor,
    cutoff: float,
    buckets_per_cutoff: int = 1,
    extra_space: float = 1e-5,
) -> Tensor:
    # "buckets_per_cutoff" determines how fine grained the 3D grid is, with
    # respect to the distance cutoff, and is currently hardcoded to 1 in
    # CellList and VerletList, but support for 2 may be possible. This may be 2
    # for SANDER, not sure NOTE: If this is changed then the surround_offsets
    # must also be changed
    #
    # extra_space is currently hardcoded to be consistent with SANDER

    # Get the shape (GX, GY, GZ) of the grid. Some extra space is used as slack
    # (consistent with SANDER neighborlist by default)
    #
    # The spherical factor is different from 1 in the case of nonorthogonal
    # boxes and accounts for the "spherical protrusion", which is related
    # to the fact that the sphere of radius "cutoff" around an atom needs
    # some extra space in nonorthogonal boxes.
    #
    # NOTE: This is not actually the bucket length used in the grid,
    # it is only a lower bound used to calculate the grid size
    # TODO: calculate this correctly
    spherical_factor = torch.tensor(
        [1.0, 1.0, 1.0], dtype=torch.float, device=cell.device
    )
    bucket_length_lower_bound = (
        spherical_factor * cutoff / buckets_per_cutoff
    ) + extra_space

    # 1) Update the cell diagonal and translation displacements
    # sizes of each side are given by norm of each basis vector of the unit cell
    cell_lengths = torch.linalg.norm(cell, dim=0)

    # 2) Get max bucket index (Gx, Gy, Gz)
    # which give the size of the grid of buckets that fully covers the
    # whole volume of the unit cell U, given by "cell", and the number of
    # flat buckets (G,) (equal to the total number of buckets, F )
    #
    # Gx, Gy, Gz is 1 + maximum index for vector g. Flat bucket indices are
    # indices for the buckets written in row major order (or equivalently
    # dictionary order), the number G = GX * GY * GZ

    # bucket_length_lower_bound = B, unit cell U_mu = B * 3 - epsilon this
    # means I can cover it with 3 buckets plus some extra space that is
    # less than a bucket, so I just stretch the buckets a little bit. In
    # this particular case grid_shape = (3, 3, 3)
    grid_shape = torch.div(
        cell_lengths,
        bucket_length_lower_bound,
        rounding_mode="floor",
    ).to(torch.long)

    if (grid_shape == 0).any():
        raise RuntimeError("Cell is too small to perform pbc calculations")
    return grid_shape


<<<<<<< HEAD
def image_pairs_inside_buckets(
    count_in_grid: Tensor,  # shape (G,)
    cumcount_in_grid: Tensor,  # shape (G,)
    count_in_grid_max: int,  # max number of atoms in any grid el
) -> Tensor:
    device = count_in_grid.device
    # Inside each grid element there is a given number of atoms grid_count[g]
    # the atoms in each grid element are indexed with an "image idx"
    # So, for instance:
    # - grid element g=0 has atoms 0...grid_count[0]
    # - grid element g=1 has atoms grid_count[0]...grid_count[1]
    # - grid element g=2 has atoms grid_count[1]...grid_count[2], etc
    # We want to calculate all possible idx-pairs within each grid element.
    # The output of this function is i[2, within]

    # 1) First get indices g that have atom-pairs inside, index them with 'w' g[w]
    # From this, we get count_in_withpair[w] and cumcount_in_withpair[w]
    # All three have shape (W,) (the num of grid el with pairs)
    withpair_idx_to_grid_idx = (count_in_grid > 1).nonzero().view(-1)
    count_in_withpair = count_in_grid.index_select(0, withpair_idx_to_grid_idx)
    cumcount_in_withpair = cumcount_in_grid.index_select(0, withpair_idx_to_grid_idx)

    # 2) Calculate all possible pairs assuming every grid element (bucket) with pairs
    # has the maximum number of atoms possible.
    # Get the image-idx-pairs for the fullest grid element
    image_pairs_in_fullest_bucket = torch.triu_indices(  # shape (2, cp*)
        count_in_grid_max,
        count_in_grid_max,
        offset=1,
        device=device,
    )
    # Upper bound in the nmber of image pairs in any grid element
    num_image_pairs_in_fullest_bucket = image_pairs_in_fullest_bucket.shape[1]
    # sort along first row
    padded_pairs = image_pairs_in_fullest_bucket.index_select(
        1, torch.argsort(image_pairs_in_fullest_bucket[1])
    )
    # shape (2, pairs) + shape (wpairs, 1, 1) = shape (wpairs, 2, pairs)

    # basically this repeats the padded pairs "wpairs" times and adds to
    # all of them the cumulative counts, then we unravel all pairs, which
    # remain in the correct order in the second row (the order within same
    # numbers in the first row is actually not essential)
    padded_pairs = padded_pairs.view(2, 1, -1) + cumcount_in_withpair.view(1, -1, 1)
    padded_pairs = padded_pairs.view(2, -1)
    paircount_in_withpair = torch.div(
        count_in_withpair * torch.sub(count_in_withpair, 1),
=======
def image_pairs_within(
    count_in_grid: Tensor,  # shape (G,)
    cumcount_in_grid: Tensor,  # shape (G,)
    count_in_grid_max: int,  # max number of atoms in any bucket
) -> Tensor:
    device = count_in_grid.device
    # Calc all possible image-idx-pairs within each central bucket ("W" in total)
    # Output is shape (2, W)
    #
    # NOTE: Inside each central bucket there are grid_count[g] num atoms.
    # These atoms are indexed with an "image idx", "i", different from the "atom idx"
    # which indexes the atoms in the coords
    # For instance:
    # - central bucket g=0 has "image" atoms 0...grid_count[0]
    # - central bucket g=1 has "image" atoms grid_count[0]...grid_count[1], etc

    # 1) Get idxs "g" that have atom pairs inside ("H" in total).
    # Index them with 'h' using g[h], from this, get count_in_haspairs[h] and
    # cumcount_in_haspairs[h].
    # shapes are (H,)
    haspairs_idx_to_grid_idx = (count_in_grid > 1).nonzero().view(-1)
    count_in_haspairs = count_in_grid.index_select(0, haspairs_idx_to_grid_idx)
    cumcount_in_haspairs = cumcount_in_grid.index_select(0, haspairs_idx_to_grid_idx)

    # 2) Get image pairs pairs assuming every bucket (with pairs) has
    # the same num atoms as the fullest one. To do this:
    # - Get the image-idx-pairs for the fullest bucket
    # - Repeat (view) the image pairs in the fullest bucket H-times,
    # - Add to each repeat the cumcount of atoms in all previous buckets.
    #
    # After this step:
    # - There are more pairs than needed
    # - Some of the extra pairs may have out-of-bounds idxs
    # Screen the incorrect, unneeded pairs in the next step.
    # shapes are (2, cp-max) and (2, H*cp-max)
    image_pairs_in_fullest_bucket = torch.tril_indices(
        count_in_grid_max,
        count_in_grid_max,
        offset=-1,
        device=device,
    )
    _image_pairs_within = (
        image_pairs_in_fullest_bucket.view(2, 1, -1)
        + cumcount_in_haspairs.view(1, -1, 1)
    ).view(2, -1)

    # 3) Get actual number of pairs in each bucket (with pairs), and a
    # mask that selects those from the unscreened pairs
    # shapes (H,) (cp-max,), (H, cp-max)
    paircount_in_haspairs = torch.div(
        count_in_haspairs * torch.sub(count_in_haspairs, 1),
>>>>>>> 1eaee855
        2,
        rounding_mode="floor",
    )
    mask = torch.arange(0, image_pairs_in_fullest_bucket.shape[1], device=device)
    mask = mask.view(1, -1) < paircount_in_haspairs.view(-1, 1)

    # 4) Screen the incorrect, unneeded pairs.
    # shape (2, H*cp-max) -> (2, W)
    return _masked_select(_image_pairs_within, mask, 1)


def lower_image_pairs_between(
    count_in_atom_surround: Tensor,  # shape (C, A, N)
    cumcount_in_atom_surround: Tensor,  # shape (C, A, N)
    shift_idxs_between: Tensor,  # shape (C, A, N, 3)
    count_in_grid_max: int,  # scalar
) -> tp.Tuple[Tensor, Tensor]:
    device = count_in_atom_surround.device
    # Calculate "lower" part of the image_pairs between buckets

    # this gives, for each atom, for each neighbor bucket, all the
    # unpadded, unshifted atom neighbors
    # this is basically broadcasted to the shape of fna
    mols, atoms, neighbors = count_in_atom_surround.shape

    # shape is (c-max)
    padded_atom_neighbors = torch.arange(0, count_in_grid_max, device=device)
    # shape (1, 1, 1, c-max)
    padded_atom_neighbors = padded_atom_neighbors.view(1, 1, 1, -1)
    # repeat is needed instead of expand here due to += neighbor_cumcount (?)
    # shape (C, A, N, c-max)
    padded_atom_neighbors = padded_atom_neighbors.repeat(mols, atoms, neighbors, 1)

    # repeat the surround wrap kinds to account for all neighboring atoms
    # repeat is needed instead of expand due to reshaping later (?)
    # shape  (C, A, N, 1, 3)
    shift_idxs_between = shift_idxs_between.unsqueeze(-2)
    # shape  (C, A, N, c-max, 3)
    shift_idxs_between = shift_idxs_between.repeat(1, 1, 1, count_in_grid_max, 1)

    # now I need to add A(f' < fna) shift the padded atom neighbors to get
    # image indices I need to check here that the cumcount is correct since
    # it was technically done with imidx so I need to check correctnes of
    # both counting schemes, but first I create the mask to unpad
    # and then I shift to the correct indices
    # shape (C, A, N, c-max)
    mask = padded_atom_neighbors < count_in_atom_surround.unsqueeze(-1)
    padded_atom_neighbors.add_(cumcount_in_atom_surround.unsqueeze(-1))

    # Now apply the mask in order to unpad
    # Both shapes are (B,)
    lower_between = _masked_select(padded_atom_neighbors.view(-1), mask, 0)
    shift_idxs_between = _masked_select(shift_idxs_between.view(-1, 3), mask, 0)
    return lower_between, shift_idxs_between


def _masked_select(x: Tensor, mask: Tensor, idx: int) -> Tensor:
    # x.index_select(0, mask.view(-1).nonzero().view(-1)) is EQUIVALENT to:
    # torch.masked_select(x, mask) but FASTER
    # view(-1)...view(-1) is used to avoid reshape (not sure if that is faster)
    return x.index_select(idx, mask.view(-1).nonzero().view(-1))


<<<<<<< HEAD
    # Select only the number we actually have and get rid of the rest
    mask = torch.arange(0, num_image_pairs_in_fullest_bucket, device=device)
    mask = mask.expand(withpair_idx_to_grid_idx.shape[0], -1)
    mask = (mask < paircount_in_withpair.view(-1, 1)).view(-1)
    image_pairs_inside_buckets = padded_pairs.index_select(1, mask.nonzero().squeeze())
    return image_pairs_inside_buckets
=======
NeighborlistArg = tp.Union[
    tp.Literal[
        "full_pairwise",
        "cell_list",
        "verlet_cell_list",
        "base",
    ],
    Neighborlist,
]
>>>>>>> 1eaee855


def parse_neighborlist(neighborlist: NeighborlistArg = "base") -> Neighborlist:
    if neighborlist == "full_pairwise":
        neighborlist = FullPairwise()
    elif neighborlist == "cell_list":
        neighborlist = CellList()
    elif neighborlist == "verlet_cell_list":
        neighborlist = VerletCellList()
    elif neighborlist == "base":
        neighborlist = Neighborlist()
    elif not isinstance(neighborlist, Neighborlist):
        raise ValueError(f"Unsupported neighborlist: {neighborlist}")
    return tp.cast(Neighborlist, neighborlist)<|MERGE_RESOLUTION|>--- conflicted
+++ resolved
@@ -408,27 +408,6 @@
         cell: Tensor,  # shape (3, 3)
         pbc: Tensor,  # shape (3,)
     ) -> tp.Tuple[Tensor, tp.Optional[Tensor]]:
-<<<<<<< HEAD
-        # The central cell is spanned by a 3D grid of "buckets" or "grid elements"
-        #
-        # 1) Calculate the location of each atom in the 3D grid that spans the
-        # cell. This location is given by a by a grid_idx3 "g3", and by a
-        # single flat grid_idx "g"
-        # shapes (C, A, 3) and (C, A) for g3[a] and g[a]
-        atom_grid_idx3 = coords_to_grid_idx3(coordinates, cell, self.grid_shape)
-        atom_grid_idx = flatten_grid_idx3(atom_grid_idx3, self.grid_shape)
-
-        # 2) We want the image pairs 'inside' each central bucket
-        # To do this we first need to calculate:
-        # - The num of atoms in each bucket c[g]
-        # - The max num atoms in any bucket c*
-        # - The cumulative num of atoms BEFORE each bucket cc[g]
-        count_in_grid, cumcount_in_grid = count_atoms_in_buckets(
-            atom_grid_idx, self.grid_numel
-        )
-        count_in_grid_max: int = int(count_in_grid.max())
-        _image_pairs_inside_buckets = image_pairs_inside_buckets(
-=======
         # The cell is spanned by a 3D grid of "buckets" or "grid elements",
         # which has grid_shape=(GX, GY, GZ) and grid_numel=G=(GX * GY * GZ)
 
@@ -449,45 +428,11 @@
         count_in_grid_max: int = int(count_in_grid.max())
         # Shape (2, W)
         _image_pairs_within = image_pairs_within(
->>>>>>> 1eaee855
             count_in_grid,
             cumcount_in_grid,
             count_in_grid_max,
         )
 
-<<<<<<< HEAD
-        # 3) We want the image pairs 'between' each central bucket
-        # and the surrounding (neighboring) buckets
-        #
-        # Get the vector indices of all strict neighbors of each atom
-        # this gives g3[a, n] and g[a, n]
-        # shapes (C, A, N, 3) and (C, A, N)
-        atom_neighbor_grid_idx3, atom_neighbor_grid_idx = self._get_neighbor_indices(
-            atom_grid_idx3
-        )
-
-        # 4) Upper and lower part of the external pairlist this is the
-        # correct "unpadded" upper
-        # part of the pairlist it repeats each image
-        # idx a number of times equal to the number of atoms on the
-        # neighborhood of each atom
-
-        # neighborhood count is A{n} (a), the number of atoms on the
-        # neighborhood (all the neighbor buckets) of each atom,
-        # A{n} (a) has shape 1 x A
-        # neighbor_translation_types
-        # has the type of shift for T(a, n), atom a,
-        # neighbor bucket n
-        neighbor_count = count_in_grid[atom_neighbor_grid_idx]
-        neighbor_cumcount = cumcount_in_grid[atom_neighbor_grid_idx]
-        neighbor_translation_types = self._get_neighbor_translation_types(
-            atom_neighbor_grid_idx3
-        )
-        lower, between_pairs_translation_types = self._lower_between_image_pairs(
-            neighbor_count,
-            neighbor_cumcount,
-            neighbor_translation_types,
-=======
         # 3) Get image pairs BETWEEN atoms inside a bucket and its surrounding buckets
         # To do this, first get a grid_idx3 of the surrounding buckets of each atom
         # roughly: "grid_idx3[a, n, 3]" and "grid_idx[a, n]"
@@ -518,7 +463,6 @@
             count_in_atom_surround,
             cumcount_in_atom_surround,
             shift_idxs_between,
->>>>>>> 1eaee855
             count_in_grid_max,
         )
 
@@ -548,42 +492,14 @@
                 (shift_idxs_between == 0).all(dim=-1),
                 1,
             )
-<<<<<<< HEAD
-            assert between_pairs_shift_indices.shape[-1] == 3
-            within_pairs_shift_indices = torch.zeros(
-                len(_image_pairs_inside_buckets[0]),
-=======
             shift_idxs = None
         else:
             shift_idxs_within = torch.zeros(
                 _image_pairs_within.shape[1],
->>>>>>> 1eaee855
                 3,
                 device=grid_shape.device,
                 dtype=torch.long,
             )
-<<<<<<< HEAD
-            # -1 is necessary to ensure correct shifts
-            shift_indices = -torch.cat(
-                (between_pairs_shift_indices, within_pairs_shift_indices), dim=0
-            )
-        # concatenate within and between
-        image_pairs = torch.cat(
-            (between_image_pairs, _image_pairs_inside_buckets), dim=1
-        )
-        atom_pairs = image_to_atom[image_pairs]
-        return atom_pairs, shift_indices
-
-    def _setup_variables(self, cell: Tensor, cutoff: float, extra_space: float = 1e-5):
-        device = cell.device
-        # Get the shape (GX, GY, GZ) of the grid. Some extra space is used as slack
-        # (consistent with SANDER neighborlist by default)
-        #
-        # The spherical factor is different from 1 in the case of nonorthogonal
-        # boxes and accounts for the "spherical protrusion", which is related
-        # to the fact that the sphere of radius "cutoff" around an atom needs
-        # some extra space in nonorthogonal boxes.
-=======
             shift_idxs = torch.cat((shift_idxs_between, shift_idxs_within), dim=0)
 
         # 6) Concatenate all image pairs, and convert to atom pairs
@@ -594,7 +510,6 @@
     def grid_idx3_to_surround_idx3(self, atom_grid_idx3: Tensor) -> Tensor:
         # Calc the grid_idx3 and grid_idx associated with the buckets
         # surrounding a given atom.
->>>>>>> 1eaee855
         #
         # The surrounding buckets will either lie in the central cell or wrap
         # around one or more dimensions due to PBC. In the latter case the
@@ -781,12 +696,6 @@
     return fractional_coords
 
 
-<<<<<<< HEAD
-def flatten_grid_idx3(grid_idx3: Tensor, grid_shape: Tensor) -> Tensor:
-    # Converts a tensor that holds vector idxs (idx3) to one that holds
-    # flat idxs (last dimension is removed).
-    # For row-major flattening the factors needed are: (GY * GZ, GZ, 1)
-=======
 def flatten_grid_idx3(
     grid_idx3: Tensor,
     grid_shape: Tensor,
@@ -794,7 +703,6 @@
     # Converts a tensor that holds idx3 (all of which lie inside the central
     # grid) to one that holds flat idxs (last dimension is removed). For
     # row-major flattening the factors needed are: (GY * GZ, GZ, 1)
->>>>>>> 1eaee855
     grid_factors = grid_shape.clone()
     grid_factors[0] = grid_shape[1] * grid_shape[2]
     grid_factors[1] = grid_shape[2]
@@ -841,11 +749,7 @@
     # 5 5 ... 5 6 6 7 ...
     atom_grid_idx = atom_grid_idx.view(-1)  # shape (A,), get rid of C
     # G = the total number of grid elements
-<<<<<<< HEAD
-    count_in_grid = torch.bincount(atom_grid_idx, minlength=grid_numel)
-=======
     count_in_grid = torch.bincount(atom_grid_idx, minlength=int(grid_shape.prod()))
->>>>>>> 1eaee855
     # Both shape (G,)
     return count_in_grid, cumsum_from_zero(count_in_grid)
 
@@ -910,55 +814,6 @@
     return grid_shape
 
 
-<<<<<<< HEAD
-def image_pairs_inside_buckets(
-    count_in_grid: Tensor,  # shape (G,)
-    cumcount_in_grid: Tensor,  # shape (G,)
-    count_in_grid_max: int,  # max number of atoms in any grid el
-) -> Tensor:
-    device = count_in_grid.device
-    # Inside each grid element there is a given number of atoms grid_count[g]
-    # the atoms in each grid element are indexed with an "image idx"
-    # So, for instance:
-    # - grid element g=0 has atoms 0...grid_count[0]
-    # - grid element g=1 has atoms grid_count[0]...grid_count[1]
-    # - grid element g=2 has atoms grid_count[1]...grid_count[2], etc
-    # We want to calculate all possible idx-pairs within each grid element.
-    # The output of this function is i[2, within]
-
-    # 1) First get indices g that have atom-pairs inside, index them with 'w' g[w]
-    # From this, we get count_in_withpair[w] and cumcount_in_withpair[w]
-    # All three have shape (W,) (the num of grid el with pairs)
-    withpair_idx_to_grid_idx = (count_in_grid > 1).nonzero().view(-1)
-    count_in_withpair = count_in_grid.index_select(0, withpair_idx_to_grid_idx)
-    cumcount_in_withpair = cumcount_in_grid.index_select(0, withpair_idx_to_grid_idx)
-
-    # 2) Calculate all possible pairs assuming every grid element (bucket) with pairs
-    # has the maximum number of atoms possible.
-    # Get the image-idx-pairs for the fullest grid element
-    image_pairs_in_fullest_bucket = torch.triu_indices(  # shape (2, cp*)
-        count_in_grid_max,
-        count_in_grid_max,
-        offset=1,
-        device=device,
-    )
-    # Upper bound in the nmber of image pairs in any grid element
-    num_image_pairs_in_fullest_bucket = image_pairs_in_fullest_bucket.shape[1]
-    # sort along first row
-    padded_pairs = image_pairs_in_fullest_bucket.index_select(
-        1, torch.argsort(image_pairs_in_fullest_bucket[1])
-    )
-    # shape (2, pairs) + shape (wpairs, 1, 1) = shape (wpairs, 2, pairs)
-
-    # basically this repeats the padded pairs "wpairs" times and adds to
-    # all of them the cumulative counts, then we unravel all pairs, which
-    # remain in the correct order in the second row (the order within same
-    # numbers in the first row is actually not essential)
-    padded_pairs = padded_pairs.view(2, 1, -1) + cumcount_in_withpair.view(1, -1, 1)
-    padded_pairs = padded_pairs.view(2, -1)
-    paircount_in_withpair = torch.div(
-        count_in_withpair * torch.sub(count_in_withpair, 1),
-=======
 def image_pairs_within(
     count_in_grid: Tensor,  # shape (G,)
     cumcount_in_grid: Tensor,  # shape (G,)
@@ -1010,7 +865,6 @@
     # shapes (H,) (cp-max,), (H, cp-max)
     paircount_in_haspairs = torch.div(
         count_in_haspairs * torch.sub(count_in_haspairs, 1),
->>>>>>> 1eaee855
         2,
         rounding_mode="floor",
     )
@@ -1074,14 +928,6 @@
     return x.index_select(idx, mask.view(-1).nonzero().view(-1))
 
 
-<<<<<<< HEAD
-    # Select only the number we actually have and get rid of the rest
-    mask = torch.arange(0, num_image_pairs_in_fullest_bucket, device=device)
-    mask = mask.expand(withpair_idx_to_grid_idx.shape[0], -1)
-    mask = (mask < paircount_in_withpair.view(-1, 1)).view(-1)
-    image_pairs_inside_buckets = padded_pairs.index_select(1, mask.nonzero().squeeze())
-    return image_pairs_inside_buckets
-=======
 NeighborlistArg = tp.Union[
     tp.Literal[
         "full_pairwise",
@@ -1091,7 +937,6 @@
     ],
     Neighborlist,
 ]
->>>>>>> 1eaee855
 
 
 def parse_neighborlist(neighborlist: NeighborlistArg = "base") -> Neighborlist:
