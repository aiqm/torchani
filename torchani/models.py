--- conflicted
+++ resolved
@@ -51,39 +51,11 @@
         self._species_to_tensor = species_to_tensor
         self.periodic_table_index = periodic_table_index
 
-<<<<<<< HEAD
-=======
-        package_name = '.'.join(__name__.split('.')[:-1])
-        info_file = 'resources/' + info_file
-        self.info_file = resource_filename(package_name, info_file)
-
-        with open(self.info_file) as f:
-            lines = [x.strip() for x in f.readlines()][:4]
-            const_file_path, sae_file_path, ensemble_prefix_path, ensemble_size = lines
-            const_file_path = 'resources/' + const_file_path
-            sae_file_path = 'resources/' + sae_file_path
-            ensemble_prefix_path = 'resources/' + ensemble_prefix_path
-            ensemble_size = int(ensemble_size)
-
-        self.const_file = resource_filename(package_name, const_file_path)
-        self.sae_file = resource_filename(package_name, sae_file_path)
-        self.ensemble_prefix = resource_filename(package_name, ensemble_prefix_path)
-        self.ensemble_size = ensemble_size
-
-        self.consts = neurochem.Constants(self.const_file)
-        self.species = self.consts.species
-        self.species_converter = SpeciesConverter(self.species)
-        self.aev_computer = AEVComputer(**self.consts)
-        self.energy_shifter, self.sae_dict = neurochem.load_sae(self.sae_file, return_dict=True)
-        self.neural_networks = neurochem.load_model_ensemble(
-            self.species, self.ensemble_prefix, self.ensemble_size)
-
     @torch.jit.export
     def _recast_long_buffers(self):
         self.species_converter.conv_tensor = self.species_converter.conv_tensor.to(dtype=torch.long)
         self.aev_computer.triu_index = self.aev_computer.triu_index.to(dtype=torch.long)
 
->>>>>>> 7059e9a6
     def forward(self, species_coordinates: Tuple[Tensor, Tensor],
                 cell: Optional[Tensor] = None,
                 pbc: Optional[Tensor] = None) -> SpeciesEnergies:
