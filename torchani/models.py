--- conflicted
+++ resolved
@@ -32,12 +32,8 @@
 import torch
 from distutils import dir_util
 from torch import Tensor
-<<<<<<< HEAD
-from typing import Tuple, Optional
-=======
 from . import neurochem
 from typing import Tuple, Optional, NamedTuple
->>>>>>> 13f53da8
 from .nn import SpeciesConverter, SpeciesEnergies
 from .aev import AEVComputer
 
