import sys
import torch
import torchani
import configs
import torchani.data
import math
from tqdm import tqdm
import itertools
import os
import pickle


if len(sys.argv) >= 2:
    configs.device = torch.device(sys.argv[1])
from common import *

ds = torchani.data.load_dataset(configs.data_path)
# just to conveniently zero grads
optimizer = torch.optim.Adam(model.parameters())

<<<<<<< HEAD
=======
hyperparams = [  # (chunk size, batch chunks)
    (64, 4),
    (64, 8),
    (64, 16),
    (64, 32),
    (128, 2),
    (128, 4),
    (128, 8),
    (128, 16),
    (256, 1),
    (256, 2),
    (256, 4),
    (256, 8),
    (512, 1),
    (512, 2),
    (512, 4),
    (1024, 1),
    (1024, 2),
    (2048, 1),
]


>>>>>>> ef855b62
def grad_or_zero(parameter):
    if parameter.grad is not None:
        return parameter.grad.reshape(-1)
    else:
        return torch.zeros_like(parameter.reshape(-1))


def batch_gradient(batch):
    a = Averager()
    for molecule_id in batch:
        _species = ds.species[molecule_id]
        coordinates, energies = batch[molecule_id]
        coordinates = coordinates.to(aev_computer.device)
        energies = energies.to(aev_computer.device)
        a.add(*evaluate(coordinates, energies, _species))
    mse = a.avg()
    optimizer.zero_grad()
    mse.backward()
    grads = [grad_or_zero(p) for p in model.parameters()]
    grads = torch.cat(grads)
    return grads


def compute(chunk_size, batch_chunks):
    sampler = torchani.data.BatchSampler(ds, chunk_size, batch_chunks)
    dataloader = torch.utils.data.DataLoader(
        ds, batch_sampler=sampler, collate_fn=torchani.data.collate)

    model_file = 'data/model.pt'
    model.load_state_dict(torch.load(
        model_file, map_location=lambda storage, loc: storage))

    ag = Averager()  # avg(grad)
    agsqr = Averager()  # avg(grad^2)
    for batch in tqdm(dataloader, total=len(sampler)):
        g = batch_gradient(batch)
        ag.add(1, g)
        agsqr.add(1, g**2)
    ag = ag.avg()
    agsqr = agsqr.avg()
    with open('data/avg-{}-{}.dat'.format(chunk_size, batch_chunks), 'wb') as f:
        pickle.dump((ag, agsqr), f)


chunk_size = int(sys.argv[2])
batch_chunks = int(sys.argv[3])
compute(chunk_size, batch_chunks)
# for chunk_size, batch_chunks in hyperparams:
#     compute(chunk_size, batch_chunks)<|MERGE_RESOLUTION|>--- conflicted
+++ resolved
@@ -18,31 +18,6 @@
 # just to conveniently zero grads
 optimizer = torch.optim.Adam(model.parameters())
 
-<<<<<<< HEAD
-=======
-hyperparams = [  # (chunk size, batch chunks)
-    (64, 4),
-    (64, 8),
-    (64, 16),
-    (64, 32),
-    (128, 2),
-    (128, 4),
-    (128, 8),
-    (128, 16),
-    (256, 1),
-    (256, 2),
-    (256, 4),
-    (256, 8),
-    (512, 1),
-    (512, 2),
-    (512, 4),
-    (1024, 1),
-    (1024, 2),
-    (2048, 1),
-]
-
-
->>>>>>> ef855b62
 def grad_or_zero(parameter):
     if parameter.grad is not None:
         return parameter.grad.reshape(-1)
