import torch
import torchani
import unittest
import os
import pickle
<<<<<<< HEAD
import random
import copy
=======
import itertools
import ase
import math
>>>>>>> 35531421

path = os.path.dirname(os.path.realpath(__file__))
N = 97


class TestAEV(unittest.TestCase):

    def setUp(self):
        builtins = torchani.neurochem.Builtins()
        self.aev_computer = builtins.aev_computer
        self.radial_length = self.aev_computer.radial_length
        self.tolerance = 1e-5

    def random_skip(self, prob=0):
        return random.random() < prob

    def transform(self, x):
        return x

    def _assertAEVEqual(self, expected_radial, expected_angular, aev):
        radial = aev[..., :self.radial_length]
        angular = aev[..., self.radial_length:]
        radial_diff = expected_radial - radial
        radial_max_error = torch.max(torch.abs(radial_diff)).item()
        angular_diff = expected_angular - angular
        angular_max_error = torch.max(torch.abs(angular_diff)).item()
        self.assertLess(radial_max_error, self.tolerance)
        self.assertLess(angular_max_error, self.tolerance)

    def testIsomers(self):
        for i in range(N):
            datafile = os.path.join(path, 'test_data/ANI1_subset/{}'.format(i))
            with open(datafile, 'rb') as f:
                coordinates, species, expected_radial, expected_angular, _, _ \
                    = pickle.load(f)
                coordinates = torch.from_numpy(coordinates)
                species = torch.from_numpy(species)
                expected_radial = torch.from_numpy(expected_radial)
                expected_angular = torch.from_numpy(expected_angular)
                coordinates = self.transform(coordinates)
                species = self.transform(species)
                expected_radial = self.transform(expected_radial)
                expected_angular = self.transform(expected_angular)
                _, aev = self.aev_computer((species, coordinates))
                self._assertAEVEqual(expected_radial, expected_angular, aev)

    def testPadding(self):
        species_coordinates = []
        radial_angular = []
        for i in range(N):
            datafile = os.path.join(path, 'test_data/ANI1_subset/{}'.format(i))
            with open(datafile, 'rb') as f:
                coordinates, species, radial, angular, _, _ = pickle.load(f)
                coordinates = torch.from_numpy(coordinates)
                species = torch.from_numpy(species)
                radial = torch.from_numpy(radial)
                angular = torch.from_numpy(angular)
                coordinates = self.transform(coordinates)
                species = self.transform(species)
                radial = self.transform(radial)
                angular = self.transform(angular)
                species_coordinates.append((species, coordinates))
                radial_angular.append((radial, angular))
        species, coordinates = torchani.utils.pad_coordinates(
            species_coordinates)
        _, aev = self.aev_computer((species, coordinates))
        start = 0
        for expected_radial, expected_angular in radial_angular:
            conformations = expected_radial.shape[0]
            atoms = expected_radial.shape[1]
            aev_ = aev[start:(start + conformations), 0:atoms]
            start += conformations
            self._assertAEVEqual(expected_radial, expected_angular, aev_)

    def testNIST(self):
        datafile = os.path.join(path, 'test_data/NIST/all')
        with open(datafile, 'rb') as f:
            data = pickle.load(f)
            for coordinates, species, radial, angular, _, _ in data:
                if self.random_skip():
                    continue
                coordinates = torch.from_numpy(coordinates).to(torch.float)
                species = torch.from_numpy(species)
                radial = torch.from_numpy(radial).to(torch.float)
                angular = torch.from_numpy(angular).to(torch.float)
                _, aev = self.aev_computer((species, coordinates))
                self._assertAEVEqual(radial, angular, aev)

    def testGradient(self):
        """Test validity of autodiff by comparing analytical and numerical
        gradients.
        """
        datafile = os.path.join(path, 'test_data/NIST/all')
        device = torch.device('cuda' if torch.cuda.is_available() else 'cpu')
        # Create local copy of aev_computer to avoid interference with other
        # tests.
        aev_computer = copy.deepcopy(self.aev_computer).to(device).to(torch.float64)
        with open(datafile, 'rb') as f:
            data = pickle.load(f)
            for coordinates, species, _, _, _, _ in data:
                if self.random_skip(prob=0.99):
                    continue
                coordinates = torch.from_numpy(coordinates).to(device).to(torch.float64)
                coordinates.requires_grad_(True)
                species = torch.from_numpy(species).to(device)

                # PyTorch gradcheck expects to test a funtion with inputs and
                # outputs of type torch.Tensor. The numerical estimation of
                # the deriviate involves making small modifications to the
                # input and observing how it affects the output. The species
                # tensor needs to be removed from the input so that gradcheck
                # does not attempt to estimate the gradient with respect to
                # species and fail.
                # Create simple function wrapper to handle this.
                def aev_forward_wrapper(coords):
                    # Return only the aev portion of the output.
                    return aev_computer((species, coords))[1]
                # Sanity Check: Forward wrapper returns aev without error.
                aev_forward_wrapper(coordinates)
                torch.autograd.gradcheck(
                    aev_forward_wrapper,
                    coordinates
                )


class TestPBCSeeEachOther(unittest.TestCase):

    def setUp(self):
        self.builtin = torchani.neurochem.Builtins()
        self.aev_computer = self.builtin.aev_computer.to(torch.double)

    def testTranslationalInvariancePBC(self):
        coordinates = torch.tensor(
            [[[0, 0, 0],
              [1, 0, 0],
              [0, 1, 0],
              [0, 0, 1],
              [0, 1, 1]]],
            dtype=torch.double, requires_grad=True)
        cell = torch.eye(3, dtype=torch.double) * 2
        species = torch.tensor([[1, 0, 0, 0, 0]], dtype=torch.long)
        pbc = torch.ones(3, dtype=torch.uint8)

        _, aev = self.aev_computer((species, coordinates, cell, pbc))

        for _ in range(100):
            translation = torch.randn(3, dtype=torch.double)
            _, aev2 = self.aev_computer((species, coordinates + translation, cell, pbc))
            self.assertTrue(torch.allclose(aev, aev2))

    def testPBCConnersSeeEachOther(self):
        species = torch.tensor([[0, 0]])
        cell = torch.eye(3, dtype=torch.double) * 10
        pbc = torch.ones(3, dtype=torch.uint8)
        allshifts = torchani.aev.compute_shifts(cell, pbc, 1)

        xyz1 = torch.tensor([0.1, 0.1, 0.1])
        xyz2s = [
            torch.tensor([9.9, 0.0, 0.0]),
            torch.tensor([0.0, 9.9, 0.0]),
            torch.tensor([0.0, 0.0, 9.9]),
            torch.tensor([9.9, 9.9, 0.0]),
            torch.tensor([0.0, 9.9, 9.9]),
            torch.tensor([9.9, 0.0, 9.9]),
            torch.tensor([9.9, 9.9, 9.9]),
        ]

        for xyz2 in xyz2s:
            coordinates = torch.stack([xyz1, xyz2]).to(torch.double).unsqueeze(0)
            molecule_index, atom_index1, atom_index2, _ = torchani.aev.neighbor_pairs(species == -1, coordinates, cell, allshifts, 1)
            self.assertEqual(molecule_index.tolist(), [0])
            self.assertEqual(atom_index1.tolist(), [0])
            self.assertEqual(atom_index2.tolist(), [1])

    def testPBCSurfaceSeeEachOther(self):
        cell = torch.eye(3, dtype=torch.double) * 10
        pbc = torch.ones(3, dtype=torch.uint8)
        allshifts = torchani.aev.compute_shifts(cell, pbc, 1)
        species = torch.tensor([[0, 0]])

        for i in range(3):
            xyz1 = torch.tensor([5.0, 5.0, 5.0], dtype=torch.double)
            xyz1[i] = 0.1
            xyz2 = xyz1.clone()
            xyz2[i] = 9.9

            coordinates = torch.stack([xyz1, xyz2]).unsqueeze(0)
            molecule_index, atom_index1, atom_index2, _ = torchani.aev.neighbor_pairs(species == -1, coordinates, cell, allshifts, 1)
            self.assertEqual(molecule_index.tolist(), [0])
            self.assertEqual(atom_index1.tolist(), [0])
            self.assertEqual(atom_index2.tolist(), [1])

    def testPBCEdgesSeeEachOther(self):
        cell = torch.eye(3, dtype=torch.double) * 10
        pbc = torch.ones(3, dtype=torch.uint8)
        allshifts = torchani.aev.compute_shifts(cell, pbc, 1)
        species = torch.tensor([[0, 0]])

        for i, j in itertools.combinations(range(3), 2):
            xyz1 = torch.tensor([5.0, 5.0, 5.0], dtype=torch.double)
            xyz1[i] = 0.1
            xyz1[j] = 0.1
            for new_i, new_j in [[0.1, 9.9], [9.9, 0.1], [9.9, 9.9]]:
                xyz2 = xyz1.clone()
                xyz2[i] = new_i
                xyz2[j] = new_i

            coordinates = torch.stack([xyz1, xyz2]).unsqueeze(0)
            molecule_index, atom_index1, atom_index2, _ = torchani.aev.neighbor_pairs(species == -1, coordinates, cell, allshifts, 1)
            self.assertEqual(molecule_index.tolist(), [0])
            self.assertEqual(atom_index1.tolist(), [0])
            self.assertEqual(atom_index2.tolist(), [1])

    def testNonRectangularPBCConnersSeeEachOther(self):
        species = torch.tensor([[0, 0]])
        cell = ase.geometry.cellpar_to_cell([10, 10, 10 * math.sqrt(2), 90, 45, 90])
        cell = torch.tensor(ase.geometry.complete_cell(cell), dtype=torch.double)
        pbc = torch.ones(3, dtype=torch.uint8)
        allshifts = torchani.aev.compute_shifts(cell, pbc, 1)

        xyz1 = torch.tensor([0.1, 0.1, 0.05], dtype=torch.double)
        xyz2 = torch.tensor([10.0, 0.1, 0.1], dtype=torch.double)

        coordinates = torch.stack([xyz1, xyz2]).unsqueeze(0)
        molecule_index, atom_index1, atom_index2, _ = torchani.aev.neighbor_pairs(species == -1, coordinates, cell, allshifts, 1)
        self.assertEqual(molecule_index.tolist(), [0])
        self.assertEqual(atom_index1.tolist(), [0])
        self.assertEqual(atom_index2.tolist(), [1])


class TestAEVOnBoundary(unittest.TestCase):

    def setUp(self):
        self.eps = 1e-9
        cell = ase.geometry.cellpar_to_cell([100, 100, 100 * math.sqrt(2), 90, 45, 90])
        self.cell = torch.tensor(ase.geometry.complete_cell(cell), dtype=torch.double)
        self.inv_cell = torch.inverse(self.cell)
        self.coordinates = torch.tensor([[[0.0, 0.0, 0.0],
                                          [1.0, -0.1, -0.1],
                                          [-0.1, 1.0, -0.1],
                                          [-0.1, -0.1, 1.0],
                                          [-1.0, -1.0, -1.0]]], dtype=torch.double)
        self.species = torch.tensor([[1, 0, 0, 0]])
        self.pbc = torch.ones(3, dtype=torch.uint8)
        self.v1, self.v2, self.v3 = self.cell
        self.center_coordinates = self.coordinates + 0.5 * (self.v1 + self.v2 + self.v3)
        builtin = torchani.neurochem.Builtins()
        self.aev_computer = builtin.aev_computer.to(torch.double)
        _, self.aev = self.aev_computer((self.species, self.center_coordinates, self.cell, self.pbc))

    def assertInCell(self, coordinates):
        coordinates_cell = coordinates @ self.inv_cell
        self.assertTrue(torch.allclose(coordinates, coordinates_cell @ self.cell))
        in_cell = (coordinates_cell >= -self.eps) & (coordinates_cell <= 1 + self.eps)
        self.assertTrue(in_cell.all())

    def assertNotInCell(self, coordinates):
        coordinates_cell = coordinates @ self.inv_cell
        self.assertTrue(torch.allclose(coordinates, coordinates_cell @ self.cell))
        in_cell = (coordinates_cell >= -self.eps) & (coordinates_cell <= 1 + self.eps)
        self.assertFalse(in_cell.all())

    def testCornerSurfaceAndEdge(self):
        for i, j, k in itertools.product([0, 0.5, 1], repeat=3):
            if i == 0.5 and j == 0.5 and k == 0.5:
                continue
            coordinates = self.coordinates + i * self.v1 + j * self.v2 + k * self.v3
            self.assertNotInCell(coordinates)
            coordinates = torchani.utils.map2central(self.cell, coordinates, self.pbc)
            self.assertInCell(coordinates)
            _, aev = self.aev_computer((self.species, coordinates, self.cell, self.pbc))
            self.assertGreater(aev.abs().max().item(), 0)
            self.assertTrue(torch.allclose(aev, self.aev))


if __name__ == '__main__':
    unittest.main()<|MERGE_RESOLUTION|>--- conflicted
+++ resolved
@@ -3,14 +3,11 @@
 import unittest
 import os
 import pickle
-<<<<<<< HEAD
 import random
 import copy
-=======
 import itertools
 import ase
 import math
->>>>>>> 35531421
 
 path = os.path.dirname(os.path.realpath(__file__))
 N = 97
