import torch
import torchani
import unittest
import os
import pickle
from torchani.testing import TestCase


path = os.path.dirname(os.path.realpath(__file__))
N = 97


<<<<<<< HEAD
class TestANI2x(torchani.testing.TestCase):

    def setUp(self):
        self.model_pti = torchani.models.ANI2x(model_index=0, periodic_table_index=True)
        self.model = torchani.models.ANI2x(model_index=0, periodic_table_index=False)
        # in 2x the species are not in periodic table order unfortunately
        self.converter = torchani.nn.SpeciesConverter(['H', 'C', 'N', 'O', 'S', 'F', 'Cl'])

    def testDiatomics(self):
        coordinates = torch.tensor([[[0.0, 0.0, 0.0],
                                    [0.0, 0.0, 2.0]]])
        coordinates = coordinates.repeat(4, 1, 1)
        # F2, S2, O2, Cl2
        species_pti = torch.tensor([[9, 9], [16, 16], [8, 8], [17, 17]])
        species = torch.tensor([[5, 5], [4, 4], [3, 3], [6, 6]])
        e_pti = self.model_pti((species_pti, coordinates)).energies
        e = self.model((species, coordinates)).energies
        self.assertEqual(e_pti, e)

        # compare against 2x energies calculated directly from neurochem by kdavis
        e = torchani.units.hartree2kcalmol(e)
        e_expect = torch.tensor([-125100.7729, -499666.2354, -94191.3460, -577504.1792])
        self.assertEqual(e_expect.to(torch.float), e.to(torch.float))


class TestCorrectInput(torchani.testing.TestCase):
=======
class TestCorrectInput(TestCase):
>>>>>>> 0bb82bb6

    def setUp(self):
        self.model = torchani.models.ANI1x(model_index=0, periodic_table_index=False)
        self.converter = torchani.nn.SpeciesConverter(['H', 'C', 'N', 'O'])
        self.aev_computer = self.model.aev_computer
        self.ani_model = self.model.neural_networks

    def testUnknownSpecies(self):
        # unsupported atomic number raises a value error
        self.assertRaises(ValueError, self.converter, (torch.tensor([[1, 1, 7, 10]]), torch.zeros((1, 4, 3))))
        # larger index than supported by the model raises a value error
        self.assertRaises(ValueError, self.model, (torch.tensor([[0, 1, 2, 4]]), torch.zeros((1, 4, 3))))

    def testIncorrectShape(self):
        # non matching shapes between species and coordinates
        self.assertRaises(AssertionError, self.model, (torch.tensor([[0, 1, 2, 3]]), torch.zeros((1, 3, 3))))
        self.assertRaises(AssertionError, self.aev_computer, (torch.tensor([[0, 1, 2, 3]]), torch.zeros((1, 3, 3))))
        self.assertRaises(AssertionError, self.ani_model, (torch.tensor([[0, 1, 2, 3]]), torch.zeros((1, 3, 384))))
        self.assertRaises(AssertionError, self.model, (torch.tensor([[0, 1, 2, 3]]), torch.zeros((1, 4, 4))))
        self.assertRaises(AssertionError, self.model, (torch.tensor([0, 1, 2, 3]), torch.zeros((4, 3))))


class TestEnergies(TestCase):
    # tests the predicions for a torchani.nn.Sequential(AEVComputer(),
    # ANIModel(), EnergyShifter()) against precomputed values

    def setUp(self):
        model = torchani.models.ANI1x(model_index=0)
        self.aev_computer = model.aev_computer
        self.nnp = model.neural_networks
        self.energy_shifter = model.energy_shifter
        self.model = torchani.nn.Sequential(self.aev_computer, self.nnp, self.energy_shifter)

    def testIsomers(self):
        for i in range(N):
            datafile = os.path.join(path, 'test_data/ANI1_subset/{}'.format(i))
            with open(datafile, 'rb') as f:
                coordinates, species, _, _, energies, _ = pickle.load(f)
                coordinates = torch.from_numpy(coordinates).to(torch.float)
                species = torch.from_numpy(species)
                energies = torch.from_numpy(energies).to(torch.float)
                energies_ = self.model((species, coordinates)).energies
                self.assertEqual(energies, energies_, exact_dtype=False)

    def testPadding(self):
        species_coordinates = []
        energies = []
        for i in range(N):
            datafile = os.path.join(path, 'test_data/ANI1_subset/{}'.format(i))
            with open(datafile, 'rb') as f:
                coordinates, species, _, _, e, _ = pickle.load(f)
                coordinates = torch.from_numpy(coordinates).to(torch.float)
                species = torch.from_numpy(species)
                e = torch.from_numpy(e).to(torch.float)
                species_coordinates.append(
                    torchani.utils.broadcast_first_dim({'species': species, 'coordinates': coordinates}))
                energies.append(e)
        species_coordinates = torchani.utils.pad_atomic_properties(
            species_coordinates)
        energies = torch.cat(energies)
        energies_ = self.model((species_coordinates['species'], species_coordinates['coordinates'])).energies
        self.assertEqual(energies, energies_, exact_dtype=False)


class TestEnergiesEnergyShifterJIT(TestEnergies):
    # only JIT compile the energy shifter and repeat all tests

    def setUp(self):
        super().setUp()
        self.energy_shifter = torch.jit.script(self.energy_shifter)
        self.model = torchani.nn.Sequential(self.aev_computer, self.nnp, self.energy_shifter)


class TestEnergiesANIModelJIT(TestEnergies):
    # only JIT compile the ANI nnp ANIModel and repeat all tests

    def setUp(self):
        super().setUp()
        self.nnp = torch.jit.script(self.nnp)
        self.model = torchani.nn.Sequential(self.aev_computer, self.nnp, self.energy_shifter)


class TestEnergiesJIT(TestEnergies):
    # JIT compile the whole model and repeat all tests

    def setUp(self):
        super().setUp()
        self.model = torch.jit.script(self.model)


if __name__ == '__main__':
    unittest.main()<|MERGE_RESOLUTION|>--- conflicted
+++ resolved
@@ -10,7 +10,6 @@
 N = 97
 
 
-<<<<<<< HEAD
 class TestANI2x(torchani.testing.TestCase):
 
     def setUp(self):
@@ -37,9 +36,7 @@
 
 
 class TestCorrectInput(torchani.testing.TestCase):
-=======
-class TestCorrectInput(TestCase):
->>>>>>> 0bb82bb6
+
 
     def setUp(self):
         self.model = torchani.models.ANI1x(model_index=0, periodic_table_index=False)
