--- conflicted
+++ resolved
@@ -10,16 +10,8 @@
                               'There is no device to run this test')
 
 
-<<<<<<< HEAD
-@unittest.skipIf(torchani.cuaev.is_installed, "only valid when cuaev not installed")
-class TestCUAEVNotInstalled(unittest.TestCase):
-
-    def testCuComputeAEV(self):
-        self.assertRaisesRegex(RuntimeError, "cuaev is not installed", lambda: torchani.cuaev.cuComputeAEV())
-
-
 @skipIfNoGPU
-@unittest.skipIf(not torchani.cuaev.is_installed, "only valid when cuaev is installed")
+@unittest.skipIf(not torchani.has_cuaev, "only valid when cuaev is installed")
 class TestCUAEV(unittest.TestCase):
 
     def setUp(self):
@@ -36,6 +28,7 @@
         num_species = 4
         self.aev_computer = torchani.AEVComputer(Rcr, Rca, EtaR, ShfR, EtaA, Zeta, ShfA, ShfZ, num_species)
         self.cuaev_computer = torchani.AEVComputer(Rcr, Rca, EtaR, ShfR, EtaA, Zeta, ShfA, ShfZ, num_species, use_cuda_extension=True)
+        self.cuaev_computer_jit = torch.jit.script(self.cuaev_computer)
 
     def testSimple(self):
         coordinates = torch.tensor([
@@ -54,8 +47,11 @@
 
         _, aev = self.aev_computer((species, coordinates))
         _, cu_aev = self.cuaev_computer((species, coordinates))
+        _, cu_aev_jit = self.cuaev_computer_jit((species, coordinates))
         max_diff = (cu_aev - aev).abs().max().item()
+        max_diff2 = (cu_aev_jit - aev).abs().max().item()
         self.assertLess(max_diff, self.tolerance)
+        self.assertLess(max_diff2, self.tolerance)
 
     def testTripeptideMD(self):
         for i in range(100):
@@ -66,8 +62,11 @@
                 species = torch.from_numpy(species).unsqueeze(0).to(self.device)
                 _, aev = self.aev_computer((species, coordinates))
                 _, cu_aev = self.cuaev_computer((species, coordinates))
+                _, cu_aev_jit = self.cuaev_computer_jit((species, coordinates))
                 max_diff = (cu_aev - aev).abs().max().item()
+                max_diff2 = (cu_aev_jit - aev).abs().max().item()
                 self.assertLess(max_diff, self.tolerance)
+                self.assertLess(max_diff2, self.tolerance)
 
     def testNIST(self):
         datafile = os.path.join(path, 'test_data/NIST/all')
@@ -78,11 +77,16 @@
                 species = torch.from_numpy(species).to(self.device)
                 _, aev = self.aev_computer((species, coordinates))
                 _, cu_aev = self.cuaev_computer((species, coordinates))
+                _, cu_aev_jit = self.cuaev_computer_jit((species, coordinates))
                 max_diff = (cu_aev - aev).abs().max().item()
+                max_diff2 = (cu_aev_jit - aev).abs().max().item()
                 self.assertLess(max_diff, self.tolerance)
-=======
+                self.assertLess(max_diff2, self.tolerance)
+
+
+
 @unittest.skipIf(not torchani.has_cuaev, "only valid when cuaev is installed")
-class TestCUAEV(unittest.TestCase):
+class TestCUAEVJITNoGPU(unittest.TestCase):
 
     def testJIT(self):
         def f(coordinates, species, Rcr: float, Rca: float, EtaR, ShfR, EtaA, Zeta, ShfA, ShfZ, num_species: int):
@@ -90,11 +94,6 @@
         s = torch.jit.script(f)
         self.assertIn("cuaev::cuComputeAEV", str(s.graph))
 
-    @skipIfNoGPU
-    def testHello(self):
-        pass
->>>>>>> dec9c0eb
-
 
 if __name__ == '__main__':
     unittest.main()