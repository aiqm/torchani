--- conflicted
+++ resolved
@@ -2,21 +2,18 @@
 import torch
 import torchani
 import unittest
-<<<<<<< HEAD
 import pickle
+from torchani.testing import TestCase, make_tensor
+
 
 path = os.path.dirname(os.path.realpath(__file__))
-=======
-import torch
-import os
-from torchani.testing import TestCase, make_tensor
->>>>>>> 12422dd1
 
 skipIfNoGPU = unittest.skipIf(not torch.cuda.is_available(),
                               'There is no device to run this test')
+skipIfNoCUAEV = unittest.skipIf(not torchani.aev.has_cuaev, "only valid when cuaev is installed")
 
 
-@unittest.skipIf(not torchani.aev.has_cuaev, "only valid when cuaev is installed")
+@skipIfNoCUAEV
 class TestCUAEVNoGPU(TestCase):
 
     def testSimple(self):
@@ -36,10 +33,10 @@
         coordinates = make_tensor((8, 0, 3), 'cpu', torch.float32, low=-5, high=5)
         self.assertIn("cuaev::cuComputeAEV", str(s.graph_for((species, coordinates))))
 
-<<<<<<< HEAD
+
 @skipIfNoGPU
-@unittest.skipIf(not torchani.cuaev.is_installed, "only valid when cuaev is installed")
-class TestCUAEV(unittest.TestCase):
+@skipIfNoCUAEV
+class TestCUAEV(TestCase):
 
     def setUp(self):
         self.tolerance = 5e-5
@@ -73,8 +70,7 @@
 
         _, aev = self.aev_computer((species, coordinates))
         _, cu_aev = self.cuaev_computer((species, coordinates))
-        max_diff = (cu_aev - aev).abs().max().item()
-        self.assertLess(max_diff, self.tolerance)
+        self.assertEqual(cu_aev, aev)
 
     def testTripeptideMD(self):
         for i in range(100):
@@ -85,8 +81,7 @@
                 species = torch.from_numpy(species).unsqueeze(0).to(self.device)
                 _, aev = self.aev_computer((species, coordinates))
                 _, cu_aev = self.cuaev_computer((species, coordinates))
-                max_diff = (cu_aev - aev).abs().max().item()
-                self.assertLess(max_diff, self.tolerance)
+                self.assertEqual(cu_aev, aev)
 
     def testNIST(self):
         datafile = os.path.join(path, 'test_data/NIST/all')
@@ -97,16 +92,7 @@
                 species = torch.from_numpy(species).to(self.device)
                 _, aev = self.aev_computer((species, coordinates))
                 _, cu_aev = self.cuaev_computer((species, coordinates))
-                max_diff = (cu_aev - aev).abs().max().item()
-                self.assertLess(max_diff, self.tolerance)
-=======
-
-@unittest.skipIf(not torchani.aev.has_cuaev, "only valid when cuaev is installed")
-@skipIfNoGPU
-class TestCUAEV(TestCase):
-    def testHello(self):
-        pass
->>>>>>> 12422dd1
+                self.assertEqual(cu_aev, aev)
 
 
 if __name__ == '__main__':
