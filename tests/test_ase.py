from ase.lattice.cubic import Diamond
from ase.md.langevin import Langevin
from ase.md.nptberendsen import NPTBerendsen
from ase import units
from ase.io import read
from ase.calculators.test import numeric_force
import numpy as np
import torch
import torchani
import unittest
import os

path = os.path.dirname(os.path.realpath(__file__))


def get_numeric_force(atoms, eps):
    fn = torch.zeros((len(atoms), 3), dtype=torch.double)
    for i in range(len(atoms)):
        for j in range(3):
            fn[i, j] = numeric_force(atoms, i, j, eps)
    return fn


class TestASE(torchani.testing.TestCase):

    def setUp(self):
        self.model = torchani.models.ANI1x(model_index=0).double()

    def testWithNumericalForceWithPBCEnabled(self):
        # Run a Langevin thermostat dynamic for 100 steps and after the dynamic
        # check once that the numerical and analytical force agree to a given
        # relative tolerance
        relative_tolerance = 0.1
        atoms = Diamond(symbol="C", pbc=True)
        calculator = self.model.ase()
        atoms.set_calculator(calculator)
        dyn = Langevin(atoms, 5 * units.fs, 30000000 * units.kB, 0.002)
        dyn.run(100)
        f = atoms.get_forces()
        fn = get_numeric_force(atoms, 0.001)
<<<<<<< HEAD
        self.assertEqual(f, fn, rtol=0.1, atol=0)
=======
        df = (f - fn).abs().max()
        avgf = f.abs().mean()
        if avgf > 0:
            self.assertLess(df / avgf, relative_tolerance)
>>>>>>> 55e6d4f0

    def testWithNumericalStressWithPBCEnabled(self):
        # Run NPT dynamics for some steps and periodically check that the
        # numerical and analytical stresses agree up to a given
        # absolute difference
        tolerance = 1e-5
        filename = os.path.join(path, '../tools/generate-unit-test-expect/others/Benzene.json')
        benzene = read(filename)
        # set velocities to a very small value to avoid division by zero
        # warning due to initial zero temperature.
        #
        # Note that there are 4 benzene molecules, thus, 48 atoms in
        # Benzene.json
        benzene.set_velocities(np.full((48, 3), 1e-15))
        calculator = self.model.ase()
        benzene.set_calculator(calculator)
        dyn = NPTBerendsen(benzene, timestep=0.1 * units.fs,
                           temperature=300 * units.kB,
                           taut=0.1 * 1000 * units.fs, pressure=1.01325,
                           taup=1.0 * 1000 * units.fs, compressibility=4.57e-5)

        def test_stress():
            stress = benzene.get_stress()
            numerical_stress = calculator.calculate_numerical_stress(benzene)
<<<<<<< HEAD
            self.assertEqual(stress, numerical_stress)
        dyn.attach(test_stress, interval=30)
        dyn.run(120)


class TestASEWithPTI(torchani.testing.TestCase):
=======
            diff = torch.from_numpy(stress - numerical_stress).abs().max().item()
            self.assertLess(diff, tolerance)
        dyn.attach(test_stress, interval=5)
        dyn.run(20)


class TestASEWithPTI(unittest.TestCase):
    # Tests that the values obtained by wrapping a BuiltinModel or
    # BuiltinEnsemble with a calculator are the same with and without
    # periodic_table_index
>>>>>>> 55e6d4f0

    def setUp(self):
        self.model_pti = torchani.models.ANI1x(periodic_table_index=True).double()
        self.model = torchani.models.ANI1x().double()

    def testEqualEnsemblePTI(self):
        calculator_pti = self.model_pti.ase()
        calculator = self.model.ase()
        atoms = Diamond(symbol="C", pbc=True)
        atoms_pti = Diamond(symbol="C", pbc=True)
        atoms.set_calculator(calculator)
        atoms_pti.set_calculator(calculator_pti)
        self.assertEqual(atoms.get_potential_energy(), atoms_pti.get_potential_energy())

    def testEqualOneModelPTI(self):
        calculator_pti = self.model_pti[0].ase()
        calculator = self.model[0].ase()
        atoms = Diamond(symbol="C", pbc=True)
        atoms_pti = Diamond(symbol="C", pbc=True)
        atoms.set_calculator(calculator)
        atoms_pti.set_calculator(calculator_pti)
        self.assertEqual(atoms.get_potential_energy(), atoms_pti.get_potential_energy())


if __name__ == '__main__':
    unittest.main()<|MERGE_RESOLUTION|>--- conflicted
+++ resolved
@@ -38,14 +38,7 @@
         dyn.run(100)
         f = atoms.get_forces()
         fn = get_numeric_force(atoms, 0.001)
-<<<<<<< HEAD
         self.assertEqual(f, fn, rtol=0.1, atol=0)
-=======
-        df = (f - fn).abs().max()
-        avgf = f.abs().mean()
-        if avgf > 0:
-            self.assertLess(df / avgf, relative_tolerance)
->>>>>>> 55e6d4f0
 
     def testWithNumericalStressWithPBCEnabled(self):
         # Run NPT dynamics for some steps and periodically check that the
@@ -70,25 +63,15 @@
         def test_stress():
             stress = benzene.get_stress()
             numerical_stress = calculator.calculate_numerical_stress(benzene)
-<<<<<<< HEAD
             self.assertEqual(stress, numerical_stress)
         dyn.attach(test_stress, interval=30)
         dyn.run(120)
-
-
-class TestASEWithPTI(torchani.testing.TestCase):
-=======
-            diff = torch.from_numpy(stress - numerical_stress).abs().max().item()
-            self.assertLess(diff, tolerance)
-        dyn.attach(test_stress, interval=5)
-        dyn.run(20)
 
 
 class TestASEWithPTI(unittest.TestCase):
     # Tests that the values obtained by wrapping a BuiltinModel or
     # BuiltinEnsemble with a calculator are the same with and without
     # periodic_table_index
->>>>>>> 55e6d4f0
 
     def setUp(self):
         self.model_pti = torchani.models.ANI1x(periodic_table_index=True).double()
